	--- 9.6-ESV-R7-P1 released ---

3331.	[security]	dns_rdataslab_fromrdataset could produce bad
			rdataslabs. [RT #29644]
<<<<<<< HEAD
			
=======

>>>>>>> 81b9842e
	--- 9.6-ESV-R7 released ---

3318.	[tuning]	Reduce the amount of work performed while holding a
			bucket lock when finshed with a fetch context.
			[RT #29239]

3314.	[bug]		The masters list could be updated while refesh_callback
			and stub_callback were using it. [RT #26732]

3313.	[protocol]	Add TLSA record type. [RT #28989]

3311.	[bug]		Abort the zone dump if zone->db is NULL in
			zone.c:zone_gotwritehandle. [RT #29028]

3310.	[test]		Increase table size for mutex profiling. [RT #28809]

3309.	[bug]		resolver.c:fctx_finddone() was not threadsafe.
			[RT #27995]

3307.	[bug]		Add missing ISC_LANG_BEGINDECLS and ISC_LANG_ENDDECLS.
			[RT #28956]

3304.	[bug]		Use hmctx, not mctx when freeing rbtdb->heaps.
			[RT #28571]

3301.	[contrib]	Update queryperf to build on darwin.  Add -R flag
			for non-recursive queries. [RT #28565]

3300.	[bug]		Named could die if gssapi was enabled in named.conf
			but was not compiled in. [RT #28338]

3299.	[bug]		Make SDB handle errors from database drivers better.
			[RT #28534]

3232.	[bug]		Zero zone->curmaster before return in
			dns_zone_setmasterswithkeys(). [RT #26732]

3197.	[bug]		Don't try to log the filename and line number when
			the config parser can't open a file. [RT #22263]

	--- 9.6-ESV-R6 released ---

3298.	[bug]		Named could dereference a NULL pointer in
			zmgr_start_xfrin_ifquota if the zone was being removed.
			[RT #28419]

3297.	[bug]		Named could die on a malformed master file. [RT #28467]

3295.	[bug]		Adjust isc_time_secondsastimet range check to be more
			portable. [RT # 26542]

3294.	[bug]		isccc/cc.c:table_fromwire failed to free alist on
			error. [RT #28265]

3291.	[port]		Fixed a build error on systems without ENOTSUP.
			[RT #28200]

3290.	[bug]		<isc/hmacsha.h> was not being installed. [RT #28169]

3287.	[port]		Update ans.pl to work with Net::DNS 0.68. [RT #28028]

	--- 9.6-ESV-R6rc2 released ---

3285.	[bug]		val-frdataset was incorrectly disassociated in
			proveunsecure after calling startfinddlvsep.
			[RT #27928]

3284.	[bug]		Address race conditions with the handling of
			rbtnode.deadlink. [RT #27738]

3283.	[bug]		Raw zones with with more than 512 records in a RRset
			failed to load. [RT #27863]

3282.	[bug]		Restrict the TTL of NS RRset to no more than that
			of the old NS RRset when replacing it.
			[RT #27792] [RT #27884]

3281.	[bug]		SOA refresh queries could be treated as cancelled
			despite succeeding over the loopback interface.
			[RT #27782]

3374.	[bug]		Log when a zone is not reusable.  Only set loadtime
			on successful loads.  [RT #27650]

3268.	[bug]		Convert RRSIG expiry times to 64 timestamps to work
			out the earliest expiry time. [RT #23311]

3267.	[bug]		Memory allocation failures could be mis-reported as
			unexpected error.  New ISC_R_UNSET result code.
			[RT #27336]

3266.	[bug]		The maximum number of NSEC3 iterations for a
			DNSKEY RRset was not being properly computed.
			[RT #26543]

	--- 9.6-ESV-R6rc1 released ---

3260.	[bug]		"rrset-order cyclic" could appear not to rotate
			for some query patterns.  [RT #27170/27185]

3259.	[bug]		named-compilezone: Suppress "dump zone to <file>"
			message when writing to stdout. [RT #27109]

3257.	[bug]		Do not generate a error message when calling fsync()
			in a pipe or socket. [RT #27109]

3256.	[bug]		Disable empty zones for lwresd -C. [RT #27139]

3254.	[bug]		Set isc_socket_ipv6only() on the IPv6 control channels.
			[RT #22249]

3253.	[bug]		Return DNS_R_SYNTAX when the input to a text field is
			too long. [RT #26956]

3251.	[bug]		Enforce a upper bound (65535 bytes) on the amount of
			memory dns_sdlz_putrr() can allocate per record to
			prevent run away memory consumption on ISC_R_NOSPACE.
			[RT #26956]

3250.	[func]		'configure --enable-developer'; turn on various
			configure options, normally off by default, that
			we want developers to build and test with. [RT #27103]

3249.	[bug]		Update log message when saving slave zones files for
			analysis after load failures. [RT #27087]

3247.	[bug]		'raw' format zones failed to preserve load order
			breaking 'fixed' sort order. [RT #27087]

3243.	[port]		netbsd,bsdi: the thread defaults were not being
			properly set.

3241.	[bug]		Address race conditions in the resolver code.
			[RT #26889]

3238.	[bug]		keyrdata was not being reinitialized in
			lib/dns/rbtdb.c:iszonesecure. [RT#26913]

3237.	[bug]		dig -6 didn't work with +trace. [RT #26906]

3234.	[bug]		'make depend' produced invalid makefiles. [RT #26830]

3231.	[bug]		named could fail to send a uncompressable zone.
			[RT #26796]

3230.	[bug]		'dig axfr' failed to properly handle a multi-message
			axfr with a serial of 0. [RT #26796]

3228.	[tuning]	Dynamically grow symbol table to improve zone
			loading performance. [RT #26523]

3227.	[bug]		Interim fix to make WKS's use of getprotobyname()
			and getservbyname() self thread safe. [RT #26232]

3226.	[bug]		Address minor resource leakages. [RT #26624]

	--- 9.6-ESV-R6b1 released ---

3221.	[bug]		Fixed a potential coredump on shutdown due to
			referencing fetch context after it's been freed.
			[RT #26720]

3218.	[security]	Cache lookup could return RRSIG data associated with
			nonexistent records, leading to an assertion
			failure. [RT #26590]

3216.	[bug]		resolver.c:validated() was not thread-safe. [RT #26478]

3213.	[doc]		Clarify ixfr-from-differences behavior. [RT #25188]

3212.	[bug]		rbtdb.c: failed to remove a node from the deadnodes
			list prior to adding a reference to it leading a
			possible assertion failure. [RT #23219]

3208.	[bug]		'dig -y' handle unknown tsig alorithm better.
			[RT #25522]

3207.	[contrib]	Fixed build error in Berkeley DB DLZ module. [RT #26444]

3206.	[cleanup]	Add ISC information to log at start time. [RT #25484]

3204.	[bug]		When a master server that has been marked as
			unreachable sends a NOTIFY, mark it reachable
			again. [RT #25960]

3203.	[bug]		Increase log level to 'info' for validation failures
			from expired or not-yet-valid RRSIGs. [RT #21796]

3200.	[doc]		Some rndc functions were undocumented or were
			missing from 'rndc -h' output. [RT #25555]

3196.	[bug]		nsupdate: return nonzero exit code when target zone
			doesn't exist. [RT #25783]

3194.	[doc]		Updated RFC references in the 'empty-zones-enable'
			documentation. [RT #25203]

3193.	[cleanup]	Changed MAXZONEKEYS to DNS_MAXZONEKEYS, moved to
			dnssec.h. [RT #26415]

3192.	[bug]		A query structure could be used after being freed.
			[RT #22208]

3191.	[bug]		Print NULL records using "unknown" format. [RT #26392]

3190.	[bug]		Underflow in error handling in isc_mutexblock_init.
			[RT #26397]

3189.	[test]		Added a summary report after system tests. [RT #25517]

3187.	[port]		win32: support for Visual Studio 2008.  [RT #26356]

3179.	[port]		kfreebsd: build issues. [RT #26273]

3175.	[bug]		Fix how DNSSEC positive wildcard responses from a
			NSEC3 signed zone are validated.  Stop sending a
			unnecessary NSEC3 record when generating such
			responses. [RT #26200]

3173.	[port]		Correctly validate root DS responses. [RT #25726]

3169.	[func]		Catch db/version mis-matches when calling dns_db_*().
			[RT #26017]

3167.	[bug]		Negative answers from forwarders were not being
			correctly tagged making them appear to not be cached.
			[RT #25380]

3162.	[test]		start.pl: modified to allow for "named.args" in
			ns*/ subdirectory to override stock arguments to
			named. Largely from RT#26044, but no separate ticket.

3157.	[tuning]	Reduce the time spent in "rndc reconfig" by parsing
			the config file before pausing the server. [RT #21373]

3156.	[bug]		Reconfiguring the server with an incorrectly
			formatted TSIG key could cause a crash during
			subsequent zone transfers.  [RT #20391]

3154.	[bug]		Attempting to print an empty rdataset could trigger
			an assert. [RT #25452]

3151.	[bug]		Queries for type RRSIG or SIG could be handled
			incorrectly.  [RT #21050]

3149.	[tuning]	Improve scalability by allocating one zone
			task per 100 zones at startup time.  (The
			BIND9_ZONE_TASKS_HINT environment variable
			which was established as a temporary measure
			in change #3132 is no longer needed or
			used.) [rt25541]

3148.	[bug]		Processing of normal queries could be stalled when
			forwarding a UPDATE message. [RT #24711]

3146.	[test]		Fixed gcc4.6.0 errors in ATF. [RT #25598]

3145.	[test]		Capture output of ATF unit tests in "./atf.out" if
			there were any errors while running them. [RT #25527]

3144.	[bug]		dns_dbiterator_seek() could trigger an assert when
			used with a nonexistent database node. [RT #25358]

3143.	[bug]		Silence clang compiler warnings. [RT #25174]

3142.	[bug]		NAPTR is class agnostic. [RT #25429]

3141.	[bug]		Silence spurious "zone serial unchanged" messages
			associated with empty zones. [RT #25079]

3139.	[test]		Added tests from RFC 6234, RFC 2202, and RFC 1321
			for the hashing algorithms (md5, sha1 - sha512, and
			their hmac counterparts).  [RT #25067]

3138.	[bug]		Address memory leaks and out-of-order operations when
			shutting named down. [RT #25210]

3136.	[func]		Add RFC 1918 reverse zones to the list of built-in
			empty zones switched on by the 'empty-zones-enable'
			option. [RT #24990]

3134.	[bug]		Improve the accuracy of dnssec-signzone's signing
			statistics. [RT #16030]

	--- 9.6-ESV-R5 released ---

3135.	[port]		FreeBSD: workaround broken IPV6_USE_MIN_MTU processing.
			See http://www.freebsd.org/cgi/query-pr.cgi?pr=158307
			[RT #24950]

3132.	[bug]		Workaround for excessive startup time with large
			number of zones; allow setting of an environment
			variable to tune the number of tasks, default is 8,
			recommends 200 zones per task.  If you have 200000
			zones set the BIND9_ZONE_TASKS_HINT environment
			variable to 1000 before starting named:

			csh: setenv BIND9_ZONE_TASKS_HINT 1000
			sh:  BIND9_ZONE_TASKS_HINT=1000;
			     export BIND9_ZONE_TASKS_HINT

			Applicable to 9.7, 9.6, auto-tuned in 9.8 and up.
			[RT #25084]

	--- 9.6-ESV-R5rc1 released ---

3124.	[bug]		Use an rdataset attribute flag to indicate
			negative-cache records rather than using rrtype 0;
			this will prevent problems when that rrtype is
			used in actual DNS packets. [RT #24777]

3123.	[security]	Change #2912 exposed a latent flaw in
			dns_rdataset_totext() that could cause named to
			crash with an assertion failure. [RT #24777]

3121.	[security]	An authoritative name server sending a negative
			response containing a very large RRset could
			trigger an off-by-one error in the ncache code
			and crash named. [RT #24650]

3120.	[bug]		Named could fail to validate zones listed in a DLV
			that validated insecure without using DLV and had
			DS records in the parent zone. [RT #24631]

3118.	[bug]		nsupdate could dump core on shutdown when using
			SIG(0) keys. [RT #24604]

3113.	[doc]		Document the relationship between serial-query-rate
			and NOTIFY messages.

3112.	[doc]		Add missing descriptions of the update policy name
			types "ms-self", "ms-subdomain", "krb5-self" and
			"krb5-subdomain", which allow machines to update
			their own records, to the BIND 9 ARM.

3110.	[bug]		dnssec-signzone: Wrong error message could appear
			when attempting to sign with no KSK. [RT #24369]

3104.	[bug]		Better support for cross-compiling. [RT #24367]

3099.	[test]		"dlz" system test now runs but gives R:SKIPPED if
			not compiled with --with-dlz-filesystem.  [RT #24146]

3097.	[test]		Add a tool to test handling of malformed packets.
			[RT #24096]

	--- 9.6-ESV-R5b1 released ---

3095.	[bug]		Handle isolated reserved ports in the port range.
			[RT #23957]

3088.	[bug]		Remove bin/tests/system/logfileconfig/ns1/named.conf
			and add setup.sh in order to resolve changing
			named.conf issue.  [RT #23687]

3083.	[bug]		NOTIFY messages were not being sent when generating
			a NSEC3 chain incrementally. [RT #23702]

3081.	[bug]		Failure of DNAME substitution did not return
			YXDOMAIN. [RT #23591]

3080.	[cleanup]	Replaced compile time constant by STDTIME_ON_32BITS.
			[RT #23587]

3079.	[bug]		Handle isc_event_allocate failures in t_tasks.
			[RT #23572]

3074.	[bug]		Make the adb cache read through for zone data and
			glue learn for zone named is authoritative for.
			[RT #22842]

3071.	[bug]		has_nsec could be used unintialised in
			update.c:next_active. [RT #20256]

3069.	[cleanup]	Silence warnings messages from clang static analysis.
			[RT #20256]

3068.	[bug]		Named failed to build with a OpenSSL without engine
			support. [RT #23473]

3067.	[bug]		ixfr-from-differences {master|slave}; failed to
			select the master/slave zones.  [RT #23580]

3065.	[bug]		RRSIG could have time stamps too far in the future.
			[RT #23356]

3064.	[bug]		powerpc: add sync instructions to the end of atomic
			operations. [RT #23469]

3063.	[contrib]	More verbose error reporting from DLZ LDAP. [RT #23402]

3059.	[test]		Added a regression test for change #3023.

3058.	[bug]		Cause named to terminate at startup or rndc reconfig/
			reload to fail, if a log file specified in the conf
			file isn't a plain file. [RT #22771]

3053.	[bug]		Under a sustained high query load with a finite
			max-cache-size, it was possible for cache memory
			to be exhausted and not recovered. [RT #23371]

3051.	[bug]		NS records obsure DNAME records at the bottom of the
			zone if both are present. [RT #23035]

3046.	[bug]		Use RRSIG original TTL to compute validated RRset
			and RRSIG TTL. [RT #23332]

3044.	[bug]		Hold the socket manager lock while freeing the socket.
			[RT #23333]

3043.	[test]		Merged in the NetBSD ATF test framework (currently
			version 0.12) for development of future unit tests.
			Use configure --with-atf to build ATF internally
			or configure --with-atf=prefix to use an external
			copy.  [RT #23209]

3042.	[bug]		dig +trace could fail attempting to use IPv6
			addresses on systems with only IPv4 connectivity.
			[RT #23297]

3041.	[bug]		dnssec-signzone failed to generate new signatures on
			ttl changes. [RT #23330]

3040.	[bug]		Named failed to validate insecure zones where a node
			with a CNAME existed between the trust anchor and the
			top of the zone. [RT #23338]

3037.	[doc]		Update COPYRIGHT to contain all the individual
			copyright notices that cover various parts.

3036.	[bug]		Check built-in zone arguments to see if the zone
			is re-usable or not. [RT #21914]

3035.	[cleanup]	Simplify by using strlcpy. [RT #22521]

3034.	[cleanup]	nslookup: use strlcpy instead of safecopy. [RT #22521]

3033.	[cleanup]	Add two INSIST(bucket != DNS_ADB_INVALIDBUCKET).
			[RT #22521]

3032.	[bug]		rdatalist.c: add missing REQUIREs. [RT #22521]

3031.	[bug]		dns_rdataclass_format() handle a zero sized buffer.
			[RT #22521]

3030.	[bug]		dns_rdatatype_format() handle a zero sized buffer.
			[RT #22521]

3029.	[bug]		isc_netaddr_format() handle a zero sized buffer.
			[RT #22521]

3028.	[bug]		isc_sockaddr_format() handle a zero sized buffer.
			[RT #22521]

3027.	[bug]		Add documented REQUIREs to cfg_obj_asnetprefix() to
			catch NULL pointer dereferences before they happen.
			[RT #22521]

3026.	[bug]		lib/isc/httpd.c: check that we have enough space
			after calling grow_headerspace() and if not
			re-call grow_headerspace() until we do. [RT #22521]

3025.	[bug]		Fixed a possible deadlock due to zone resigning.
			[RT #22964]

3023.	[bug]		Named could be left in an inconsistent state when
			receiving multiple AXFR response messages that were
			not all TSIG-signed. [RT #23254]

3019.	[test]		Test: check apex NSEC3 records after adding DNSKEY
			record via UPDATE. [RT #23229]

3018.	[bug]		Named failed to check for the "none;" acl when deciding
			if a zone may need to be re-signed. [RT #23120]

3016.	[bug]		rndc usage missing '-b'. [RT #22937]

3015.	[port]		win32: fix IN6_IS_ADDR_LINKLOCAL and
			IN6_IS_ADDR_SITELOCAL macros. [RT #22724]

3014.	[bug]		Fix the zonechecks system test to match expected
			behaviour for 9.6 and to fail on error. [RT #22905]

3012.	[bug]		Remove DNSKEY TTL change pairs before generating
			signing records for any remaining DNSKEY changes.
			[RT #22590]

	--- 9.6-ESV-R4 released ---

	--- 9.6.3 released ---

3009.	[bug]		clients-per-query code didn't work as expected with
			particular query patterns. [RT #22972]

	--- 9.6.3rc1 released ---

3007.	[bug]		Named failed to preserve the case of domain names in
			rdata which is not compressible when writing master
			files.  [RT #22863]

3002.	[bug]		isc_mutex_init_errcheck() failed to destroy attr.
			[RT #22766]

2996.	[security]	Temporarily disable SO_ACCEPTFILTER support.
			[RT #22589]

2995.	[bug]		The Kerberos realm was not being correctly extracted
			from the signer's identity. [RT #22770]

2994.	[port]		NetBSD: use pthreads by default on NetBSD >= 5.0, and
			do not use threads on earlier versions.  Also kill
			the unproven-pthreads, mit-pthreads, and ptl2 support.

2984.	[bug]		Don't run MX checks when the target of the MX record
			is ".".  [RT #22645]

2817.	[cleanup]	Removed unnecessary isc_task_endexclusive() calls.
			[RT #20768]

	--- 9.6.3b1 released ---

2982.	[bug]		Reference count dst keys.  dst_key_attach() can be used
			increment the reference count.

			Note: dns_tsigkey_createfromkey() callers should now
			always call dst_key_free() rather than setting it
			to NULL on success. [RT #22672]

2979.	[bug]		named could deadlock during shutdown if two
			"rndc stop" commands were issued at the same
			time. [RT #22108]

2978.	[port]		hpux: look for <devpoll.h> [RT #21919]

2976.	[bug]		named could die on exit after negotiating a GSS-TSIG
			key. [RT #22573]

2975.	[bug]		rbtdb.c:cleanup_dead_nodes_callback() acquired the
			wrong lock which could lead to server deadlock.
			[RT #22614]

2965.	[func]		Test HMAC functions using test data from RFC 2104 and
			RFC 4634. [RT #21702]

2960.	[func]		Check that named accepts non-authoritative answers.
			[RT #21594]

2959.	[func]		Check that named starts with a missing masterfile.
			[RT #22076]

2957.	[bug]		entropy_get() and entropy_getpseudo() failed to match
			the API for RAND_bytes() and RAND_pseudo_bytes()
			respectively. [RT #21962]

2956.	[port]		Enable atomic operations on the PowerPC64. [RT #21899]

2954.	[bug]		contrib: dlz_mysql_driver.c bad error handling on
			build_sqldbinstance failure. [RT #21623]

2953.	[bug]		Silence spurious "expected covering NSEC3, got an
			exact match" message when returning a wildcard
			no data response. [RT #21744]

2950.	[bug]		named failed to perform a SOA up to date check when
			falling back to TCP on UDP timeouts when
			ixfr-from-differences was set. [RT #21595]

2946.	[doc]		Document the default values for the minimum and maximum
			zone refresh and retry values in the ARM. [RT #21886]

2945.	[doc]		Update empty-zones list in ARM. [RT #21772]

2944.	[maint]		Remove ORCHID prefix from built in empty zones.
			[RT #21772]

2942.	[contrib]	zone2sqlite failed to setup the entropy sources.
			[RT #21610]

2941.	[bug]		sdb and sdlz (dlz's zone database) failed to support
			DNAME at the zone apex.  [RT #21610]

2935.	[bug]		nsupdate: improve 'file not found' error message.
			[RT #21871]

2934.	[bug]		Use ANSI C compliant shift range in lib/isc/entropy.c.
			[RT #21871]

2933.	[bug]		'dig +nsid' used stack memory after it went out of
			scope.  This could potentially result in a unknown,
			potentially malformed, EDNS option being sent instead
			of the desired NSID option. [RT #21781]

2932.	[cleanup]	Corrected a numbering error in the "dnssec" test.
			[RT #21597]

2931.	[bug]		Temporarily and partially disable change 2864
			because it would cause infinite attempts of RRSIG
			queries.  This is an urgent care fix; we'll
			revisit the issue and complete the fix later.
			[RT #21710]

2929.	[bug]		Improved handling of GSS security contexts:
			 - added LRU expiration for generated TSIGs
			 - added the ability to use a non-default realm
			 - added new "realm" keyword in nsupdate
			 - limited lifetime of generated keys to 1 hour
			   or the lifetime of the context (whichever is
			   smaller)
			[RT #19737]

2923.	[bug]		'dig +trace' could drop core after "connection
			timeout". [RT #21514]

2922.	[contrib]	Update zkt to version 1.0.

2918.	[maint]		Add AAAA address for I.ROOT-SERVERS.NET.

2916.	[func]		Add framework to use IPv6 in tests.
			fd92:7065:b8e:ffff::1 ... fd92:7065:b8e:ffff::7

2915.	[cleanup]	Be smarter about which objects we attempt to compile
			based on configure options. [RT #21444]

2912.	[func]		Windows clients don't like UPDATE responses that clear
			the zone section. [RT #20986]

2911.	[bug]		dnssec-signzone didn't handle out of zone records well.
			[RT #21367]

2910.	[func]		Sanity check Kerberos credentials. [RT #20986]

2908.	[bug]		It was possible for re-signing to stop after removing
			a DNSKEY. [RT #21384]

2905.	[port]		aix: set use_atomic=yes with native compiler.
			[RT #21402]

2904.	[bug]		When using DLV, sub-zones of the zones in the DLV,
			could be incorrectly marked as insecure instead of
			secure leading to negative proofs failing.  This was
			a unintended outcome from change 2890. [RT# 21392]

2901.	[port]		Use AC_C_FLEXIBLE_ARRAY_MEMBER. [RT #21316]

2899.	[port]		win32: Support linking against OpenSSL 1.0.0.

2898.	[bug]		nslookup leaked memory when -domain=value was
			specified. [RT #21301]

2894.	[contrib]	DLZ LDAP support now use '$' not '%'. [RT #21294]

2891.	[maint]		Update empty-zones list to match
			draft-ietf-dnsop-default-local-zones-13. [RT# 21099]

2889.	[bug]		Elements of the grammar where not properly reported.
			[RT #21046]

2888.	[bug]		Only the first EDNS option was displayed. [RT #21273]

2885.	[bug]		Improve -fno-strict-aliasing support probing in
			configure. [RT #21080]

2884.	[bug]		Insufficient validation in dns_name_getlabelsequence().
			[RT #21283]

2883.	[bug]		'dig +short' failed to handle really large datasets.
			[RT #21113]

2882.	[bug]		Remove memory context from list of active contexts
			before clearing 'magic'. [RT #21274]

2881.	[bug]		Reduce the amount of time the rbtdb write lock
			is held when closing a version. [RT #21198]

2879.	[contrib]	DLZ bdbhpt driver fails to close correct cursor.
			[RT #21106]

2877.	[bug]		The validator failed to skip obviously mismatching
			RRSIGs. [RT #21138]

2875.	[bug]		dns_time64_fromtext() could accept non digits.
			[RT #21033]

2874.	[bug]		Cache lack of EDNS support only after the server
			successfully responds to the query using plain DNS.
			[RT #20930]

2870.	[maint]		Add AAAA address for L.ROOT-SERVERS.NET.

2868.	[cleanup]	Run "make clean" at the end of configure to ensure
			any changes made by configure are integrated.
			Use --with-make-clean=no to disable.  [RT #20994]

2867.	[bug]		Don't set GSS_C_SEQUENCE_FLAG as Windows DNS servers
			don't like it.  [RT #20986]

2866.	[bug]		Windows does not like the TSIG name being compressed.
			[RT #20986]

2865.	[bug]		memset to zero event.data.  [RT #20986]

2864.	[bug]		Direct SIG/RRSIG queries were not handled correctly.
			[RT #21050]

2863.	[port]		linux: disable IPv6 PMTUD and use network minimum MTU.
			[RT #21056]

2862.	[bug]		nsupdate didn't default to the parent zone when
			updating DS records. [RT #20896]

2859.	[bug]		When cancelling validation it was possible to leak
			memory. [RT #20800]

2858.	[bug]		RTT estimates were not being adjusted on ICMP errors.
			[RT #20772]

2857.	[bug]		named-checkconf did not fail on a bad trusted key.
			[RT #20705]

2856.	[bug]		The size of a memory allocation was not always properly
			recorded. [RT #20927]

2853.	[bug]		add_sigs() could run out of scratch space. [RT #21015]

2851.	[doc]		nslookup.1, removed <informalexample> from the docbook
			source as it produced bad nroff.  [RT #21007]

	--- 9.6-ESV-R3 released ---

2972.	[bug]		win32: address windows socket errors. [RT #21906]

2971.	[bug]		Fixed a bug that caused journal files not to be
			compacted on Windows systems as a result of
			non-POSIX-compliant rename() semantics. [RT #22434]

2970.	[security]	Adding a NO DATA negative cache entry failed to clear
			any matching RRSIG records.  A subsequent lookup of
			of NO DATA cache entry could trigger a INSIST when the
			unexpected RRSIG was also returned with the NO DATA
			cache entry.

			CVE-2010-3613, VU#706148. [RT #22288]

2969.	[security]	Fix acl type processing so that allow-query works
			in options and view statements.  Also add a new
			set of tests to verify proper functioning.

			CVE-2010-3615, VU#510208. [RT #22418]

2968.	[security]	Named could fail to prove a data set was insecure
			before marking it as insecure.  One set of conditions
			that can trigger this occurs naturally when rolling
			DNSKEY algorithms.

			CVE-2010-3614, VU#837744. [RT #22309]

2967.	[bug]		'host -D' now turns on debugging messages earlier.
			[RT #22361]

2966.	[bug]		isc_print_vsnprintf() failed to check if there was
			space available in the buffer when adding a left
			justified character with a non zero width,
			(e.g. "%-1c"). [RT #22270]

2964.	[bug]		view->queryacl was being overloaded.  Seperate the
			usage into view->queryacl, view->cacheacl and
			view->queryonacl. [RT #22114]

2962.	[port]		win32: add more dependencies to BINDBuild.dsw.
			[RT #22062]

2952.	[port]		win32: named-checkzone and named-checkconf failed
			to initialise winsock. [RT #21932]

2951.	[bug]		named failed to generate a correct signed response
			in a optout, delegation only zone with no secure
			delegations. [RT #22007]

	--- 9.6-ESV-R2 released ---

2939.	[func]		Check that named successfully skips NSEC3 records
			that fail to match the NSEC3PARAM record currently
			in use. [RT# 21868]

2937.	[bug]		Worked around an apparent race condition in over
			memory conditions.  Without this fix a DNS cache DB or
			ADB could incorrectly stay in an over memory state,
			effectively refusing further caching, which
			subsequently made a BIND 9 caching server unworkable.
			This fix prevents this problem from happening by
			polling the state of the memory context, rather than
			making a copy of the state, which appeared to cause
			a race.  This is a "workaround" in that it doesn't
			solve the possible race per se, but several experiments
			proved this change solves the symptom.  Also, the
			polling overhead hasn't been reported to be an issue.
			This bug should only affect a caching server that
			specifies a finite max-cache-size.  It's also quite
			likely that the bug happens only when enabling threads,
			but it's not confirmed yet. [RT #21818]

2925.	[bug]		Named failed to accept uncachable negative responses
			from insecure zones. [RT# 21555]

2921.	[bug]		The resolver could attempt to destroy a fetch context
			too soon.  [RT #19878]

2900.	[bug]		The placeholder negative caching element was not
			properly constructed triggering a INSIST in
			dns_ncache_towire(). [RT #21346]

2890.	[bug]		Handle the introduction of new trusted-keys and
			DS, DLV RRsets better. [RT #21097]

2869.	[bug]		Fix arguments to dns_keytable_findnextkeynode() call.
			[RT #20877]

	--- 9.6-ESV-R1 released ---

2876.	[bug]		Named could return SERVFAIL for negative responses
			from unsigned zones. [RT #21131]

	--- 9.6-ESV released ---

2852.	[bug]		Handle broken DNSSEC trust chains better. [RT #15619]

	--- 9.6.2 released ---

2850.	[bug]		If isc_heap_insert() failed due to memory shortage
			the heap would have corrupted entries. [RT #20951]

2849.	[bug]		Don't treat errors from the xml2 library as fatal.
			[RT #20945]

2846.	[bug]		EOF on unix domain sockets was not being handled
			correctly. [RT #20731]

2844.	[doc]		notify-delay default in ARM was wrong.  It should have
			been five (5) seconds.

	--- 9.6.2rc1 released ---

2838.	[func]		Backport support for SHA-2 DNSSEC algorithms,
			RSASHA256 and RSASHA512, from BIND 9.7.  (This
			incorporates changes 2726 and 2738 from that
			release branch.) [RT #20871]

2837.	[port]		Prevent Linux spurious warnings about fwrite().
			[RT #20812]

2831.	[security]	Do not attempt to validate or cache
			out-of-bailiwick data returned with a secure
			answer; it must be re-fetched from its original
			source and validated in that context. [RT #20819]

2828.	[security]	Cached CNAME or DNAME RR could be returned to clients
			without DNSSEC validation. [RT #20737]

2827.	[security]	Bogus NXDOMAIN could be cached as if valid. [RT #20712]

2825.	[bug]		Changing the setting of OPTOUT in a NSEC3 chain that
			was in the process of being created was not properly
			recorded in the zone. [RT #20786]

2823.	[bug]		rbtdb.c:getsigningtime() was missing locks. [RT #20781]

2819.	[cleanup]	Removed unnecessary DNS_POINTER_MAXHOPS define.
			[RT #20771]

2818.	[cleanup]	rndc could return an incorrect error code
			when a zone was not found. [RT #20767]

2815.	[bug]		Exclusively lock the task when freezing a zone.
			[RT #19838]

2814.	[func]		Provide a definitive error message when a master
			zone is not loaded. [RT #20757]

	--- 9.6.2b1 released ---

2797.	[bug]		Don't decrement the dispatch manager's maxbuffers.
			[RT #20613]

2790.	[bug]		Handle DS queries to stub zones. [RT #20440]

2789.	[bug]		Fixed an INSIST in dispatch.c [RT #20576]

2786.	[bug]		Additional could be promoted to answer. [RT #20663]

2784.	[bug]		TC was not always being set when required glue was
			dropped. [RT #20655]

2783.	[func]		Return minimal responses to EDNS/UDP queries with a UDP
			buffer size of 512 or less.  [RT #20654]

2782.	[port]		win32: use getaddrinfo() for hostname lookups.
			[RT #20650]

2777.	[contrib]	DLZ MYSQL auto reconnect support discovery was wrong.

2772.	[security]	When validating, track whether pending data was from
			the additional section or not and only return it if
			validates as secure. [RT #20438]

2765.	[bug]		Skip masters for which the TSIG key cannot be found.
			[RT #20595]

2760.	[cleanup]	Corrected named-compilezone usage summary. [RT #20533]

2759.	[doc]		Add information about .jbk/.jnw files to
			the ARM. [RT #20303]

2758.	[bug]		win32: Added a workaround for a windows 2008 bug
			that could cause the UDP client handler to shut
			down. [RT #19176]

2757.	[bug]		dig: assertion failure could occur in connect
			timeout. [RT #20599]

2755.	[doc]		Clarify documentation of keyset- files in
			dnssec-signzone man page. [RT #19810]

2754.	[bug]		Secure-to-insecure transitions failed when zone
			was signed with NSEC3. [RT #20587]

2750.	[bug]		dig: assertion failure could occur when a server
			didn't have an address. [RT #20579]

2749.	[bug]		ixfr-from-differences generated a non-minimal ixfr
			for NSEC3 signed zones. [RT #20452]

2747.	[bug]		Journal roll forwards failed to set the re-signing
			time of RRSIGs correctly. [RT #20541]

2743.	[bug]		RRSIG could be incorrectly set in the NSEC3 record
			for a insecure delegation.

2729.	[func]		When constructing a CNAME from a DNAME use the DNAME
			TTL. [RT #20451]

2723.	[bug]		isc_base32_totext(), isc_base32hex_totext(), and
			isc_base64_totext(), didn't always mark regions of
			memory as fully consumed after conversion.  [RT #20445]

2722.	[bug]		Ensure that the memory associated with the name of
			a node in a rbt tree is not altered during the life
			of the node. [RT #20431]

2721.	[port]		Have dst__entropy_status() prime the random number
			generator. [RT #20369]

2718.	[bug]		The space calculations in opensslrsa_todns() were
			incorrect. [RT #20394]

2716.	[bug]		nslookup debug mode didn't return the ttl. [RT #20414]

2715.	[bug]		Require OpenSSL support to be explicitly disabled.
			[RT #20288]

2714.	[port]		aix/powerpc: 'asm("ics");' needs non standard assembler
			flags.

2713.	[bug]		powerpc: atomic operations missing asm("ics") /
			__isync() calls.

2706.	[bug]		Loading a zone with a very large NSEC3 salt could
			trigger an assert. [RT #20368]

2705.	[bug]		Reconcile the XML stats version number with a later
			BIND9 release, by adding a "name" attribute to
			"cache" elements and increasing the version number
			to 2.2.  (This is a minor version change, but may
			affect XML parsers if they assume the cache element
			doesn't take an attribute.)

2704.	[bug]		Serial of dynamic and stub zones could be inconsistent
			with their SOA serial.  [RT #19387]

2701.	[doc]		Correction to ARM: hmac-md5 is no longer the only
			supported TSIG key algorithm. [RT #18046]

2700.	[doc]		The match-mapped-addresses option is discouraged.
			[RT #12252]

2699.	[bug]		Missing lock in rbtdb.c. [RT #20037]

2697.	[port]		win32: ensure that S_IFMT, S_IFDIR, S_IFCHR and
			S_IFREG are defined after including <isc/stat.h>.
			[RT #20309]

2696.	[bug]		named failed to successfully process some valid
			acl constructs. [RT #20308]

2692.	[port]		win32: 32/64 bit cleanups. [RT #20335]

2690.	[bug]		win32: fix isc_thread_key_getspecific() prototype.
			[RT #20315]

2689.	[bug]		Correctly handle snprintf result. [RT #20306]

2688.	[bug]		Use INTERFACE_F_POINTTOPOINT, not IFF_POINTOPOINT,
			to decide to fetch the destination address. [RT #20305]

2686.	[bug]		dnssec-signzone should clean the old NSEC chain when
			signing with NSEC3 and vice versa. [RT #20301]

2683.	[bug]		dnssec-signzone should clean out old NSEC3 chains when
			the NSEC3 parameters used to sign the zone change.
			[RT #20246]

2681.	[bug]		IPSECKEY RR of gateway type 3 was not correctly
			decoded. [RT #20269]

2678.	[func]		Treat DS queries as if "minimal-response yes;"
			was set. [RT #20258]

2672.	[bug]		Don't enable searching in 'host' when doing reverse
			lookups. [RT #20218]

2670.	[bug]		Unexpected connect failures failed to log enough
			information to be useful. [RT #20205]

2663.	[func]		win32:  allow named to run as a service using
			"NT AUTHORITY\LocalService" as the account. [RT #19977]

2662.	[bug]		lwres_getipnodebyname() and lwres_getipnodebyaddr()
			returned a misleading error code when lwresd was
			down. [RT #20028]

2661.	[bug]		Check whether socket fd exceeds FD_SETSIZE when
			creating lwres context. [RT #20029]

2659.	[doc]		Clarify dnssec-keygen doc: key name must match zone
			name for DNSSEC keys. [RT #19938]

2656.	[func]		win32: add a "tools only" check box to the installer
			which causes it to only install dig, host, nslookup,
			nsupdate and relevant DLLs.  [RT #19998]

2655.	[doc]		Document that key-directory does not affect
			rndc.key.  [RT #20155]

2653.	[bug]		Treat ENGINE_load_private_key() failures as key
			not found rather than out of memory.  [RT #18033]

2649.	[bug]		Set the domain for forward only zones. [RT #19944]

2648.	[port]		win32: isc_time_seconds() was broken. [RT #19900]

2647.	[bug]		Remove unnecessary SOA updates when a new KSK is
			added. [RT #19913]

2646.	[bug]		Incorrect cleanup on error in socket.c. [RT #19987]

2645.	[port]		"gcc -m32" didn't work on amd64 and x86_64 platforms
			which default to 64 bits. [RT #19927]

2643.	[bug]		Stub zones interacted badly with NSEC3 support.
			[RT #19777]

2642.	[bug]		nsupdate could dump core on solaris when reading
			improperly formatted key files.  [RT #20015]

2640.	[security]	A specially crafted update packet will cause named
			to exit. [RT #20000]

2639.	[bug]		Silence compiler warnings in gssapi code. [RT #19954]

2637.	[func]		Rationalize dnssec-signzone's signwithkey() calling.
			[RT #19959]

2635.	[bug]		isc_inet_ntop() incorrectly handled 0.0/16 addresses.
			[RT #19716]

2633.	[bug]		Handle 15 bit rand() functions. [RT #19783]

2632.	[func]		util/kit.sh: warn if documentation appears to be out of
			date.  [RT #19922]

2625.	[bug]		Missing UNLOCK in rbtdb.c. [RT #19865]

2623.	[bug]		Named started searches for DS non-optimally. [RT #19915]

2621.	[doc]		Made copyright boilerplate consistent.  [RT #19833]

2620.	[bug]		Delay thawing the zone until the reload of it has
			completed successfully.  [RT #19750]

2618.	[bug]		The sdb and sdlz db_interator_seek() methods could
			loop infinitely. [RT #19847]

2617.	[bug]		ifconfig.sh failed to emit an error message when
			run from the wrong location. [RT #19375]

2616.	[bug]		'host' used the nameservers from resolv.conf even
			when a explicit nameserver was specified. [RT #19852]

2615.	[bug]		"__attribute__((unused))" was in the wrong place
			for ia64 gcc builds. [RT #19854]

2614.	[port]		win32: 'named -v' should automatically be executed
			in the foreground. [RT #19844]

2613.	[bug]		Option argument validation was missing for
			dnssec-dsfromkey. [RT #19828]

2610.	[port]		sunos: Change #2363 was not complete. [RT #19796]

2608.	[func]		Perform post signing verification checks in
			dnssec-signzone.  These can be disabled with -P.

			The post sign verification test ensures that for each
			algorithm in use there is at least one non revoked
			self signed KSK key.  That all revoked KSK keys are
			self signed.  That all records in the zone are signed
			by the algorithm.  [RT #19653]

2601.	[doc]		Mention file creation mode mask in the
			named manual page.

2593.	[bug]		Improve a corner source of SERVFAILs [RT #19632]

2589.	[bug]		dns_db_unregister() failed to clear '*dbimp'.
			[RT #19626]

2581.	[contrib]	dlz/mysql set MYSQL_OPT_RECONNECT option on connection.
			Requires MySQL 5.0.19 or later. [RT #19084]

2580.	[bug]		UpdateRej statistics counter could be incremented twice
			for one rejection. [RT #19476]

2533.	[doc]		ARM: document @ (at-sign). [RT #17144]

2500.	[contrib]	contrib/sdb/pgsql/zonetodb.c called non-existent
			function. [RT #18582]

	--- 9.6.1 released ---

2607.	[bug]		named could incorrectly delete NSEC3 records for
			empty nodes when processing a update request.
			[RT #19749]

2606.	[bug]		"delegation-only" was not being accepted in
			delegation-only type zones. [RT #19717]

2605.	[bug]		Accept DS responses from delegation only zones.
			[RT # 19296]

2603.	[port]		win32: handle .exe extension of named-checkzone and
			named-comilezone argv[0] names under windows.
			[RT #19767]

2602.	[port]		win32: fix debugging command line build of libisccfg.
			[RT #19767]

	--- 9.6.1rc1 released ---

2599.	[bug]		Address rapid memory growth when validation fails.
			[RT #19654]

2597.	[bug]		Handle a validation failure with a insecure delegation
			from a NSEC3 signed master/slave zone.  [RT #19464]

2596.	[bug]		Stale tree nodes of cache/dynamic rbtdb could stay
			long, leading to inefficient memory usage or rejecting
			newer cache entries in the worst case. [RT #19563]

2595.	[bug]		Fix unknown extended rcodes in dig. [RT #19625]

2592.	[bug]		Treat "any" as a type in nsupdate. [RT #19455]

2591.	[bug]		named could die when processing a update in
			removed_orphaned_ds(). [RT #19507]

2588.	[bug]		SO_REUSEADDR could be set unconditionally after failure
			of bind(2) call.  This should be rare and mostly
			harmless, but may cause interference with other
			processes that happen to use the same port. [RT #19642]

2586.	[bug]		Missing cleanup of SIG rdataset in searching a DLZ DB
			or SDB. [RT #19577]

2585.	[bug]		Uninitialized socket name could be referenced via a
			statistics channel, triggering an assertion failure in
			XML rendering. [RT #19427]

2584.	[bug]		alpha: gcc optimization could break atomic operations.
			[RT #19227]

2583.	[port]		netbsd: provide a control to not add the compile
			date to the version string, -DNO_VERSION_DATE.

2582.	[bug]		Don't emit warning log message when we attempt to
			remove non-existent journal. [RT #19516]

2579.	[bug]		DNSSEC lookaside validation failed to handle unknown
			algorithms. [RT #19479]

2578.	[bug]		Changed default sig-signing-type to 65534, because
			65535 turns out to be reserved.  [RT #19477]

2499.	[port]		solaris: lib/lwres/getaddrinfo.c namespace clash.
			[RT #18837]

	--- 9.6.1b1 released ---

2577.	[doc]		Clarified some statistics counters. [RT #19454]

2576.	[bug]		NSEC record were not being correctly signed when
			a zone transitions from insecure to secure.
			Handle such incorrectly signed zones. [RT #19114]

2574.	[doc]		Document nsupdate -g and -o. [RT #19351]

2573.	[bug]		Replacing a non-CNAME record with a CNAME record in a
			single transaction in a signed zone failed. [RT #19397]

2568.	[bug]		Report when the write to indicate a otherwise
			successful start fails. [RT #19360]

2567.	[bug]		dst__privstruct_writefile() could miss write errors.
			write_public_key() could miss write errors.
			dnssec-dsfromkey could miss write errors.
			[RT #19360]

2564.	[bug]		Only take EDNS fallback steps when processing timeouts.
			[RT #19405]

2563.	[bug]		Dig could leak a socket causing it to wait forever
			to exit. [RT #19359]

2562.	[doc]		ARM: miscellaneous improvements, reorganization,
			and some new content.

2561.	[doc]		Add isc-config.sh(1) man page. [RT #16378]

2560.	[bug]		Add #include <config.h> to iptable.c. [RT #18258]

2559.	[bug]		dnssec-dsfromkey could compute bad DS records when
			reading from a K* files.  [RT #19357]

2557.	[cleanup]	PCI compliance:
			* new libisc log module file
			* isc_dir_chroot() now also changes the working
			  directory to "/".
			* additional INSISTs
			* additional logging when files can't be removed.

2556.	[port]		Solaris: mkdir(2) on tmpfs filesystems does not do the
			error checks in the correct order resulting in the
			wrong error code sometimes being returned. [RT #19249]

2554.	[bug]		Validation of uppercase queries from NSEC3 zones could
			fail. [RT #19297]

2553.	[bug]		Reference leak on DNSSEC validation errors. [RT #19291]

2552.	[bug]		zero-no-soa-ttl-cache was not being honoured.
			[RT #19340]

2551.	[bug]		Potential Reference leak on return. [RT #19341]

2550.	[bug]		Check --with-openssl=<path> finds <openssl/opensslv.h>.
			[RT #19343]

2549.	[port]		linux: define NR_OPEN if not currently defined.
			[RT #19344]

2548.	[bug]		Install iterated_hash.h. [RT #19335]

2547.	[bug]		openssl_link.c:mem_realloc() could reference an
			out-of-range area of the source buffer.  New public
			function isc_mem_reallocate() was introduced to address
			this bug. [RT #19313]

2545.	[doc]		ARM: Legal hostname checking (check-names) is
			for SRV RDATA too. [RT #19304]

2544.	[cleanup]	Removed unused structure members in adb.c. [RT #19225]

2543.	[contrib]	Update contrib/zkt to version 0.98. [RT #19113]

2542.	[doc]		Update the description of dig +adflag. [RT #19290]

2541.	[bug]		Conditionally update dispatch manager statistics.
			[RT #19247]

2539.	[security]	Update the interaction between recursion, allow-query,
			allow-query-cache and allow-recursion.  [RT #19198]

2538.	[bug]		cache/ADB memory could grow over max-cache-size,
			especially with threads and smaller max-cache-size
			values. [RT #19240]

2537.	[experimental]	Added more statistics counters including those on socket
			I/O events and query RTT histograms. [RT #18802]

2536.	[cleanup]	Silence some warnings when -Werror=format-security is
			specified. [RT #19083]

2535.	[bug]		dig +showsearch and +trace interacted badly. [RT #19091]

2532.	[bug]		dig: check the question section of the response to
			see if it matches the asked question. [RT #18495]

2531.	[bug]		Change #2207 was incomplete. [RT #19098]

2530.	[bug]		named failed to reject insecure to secure transitions
			via UPDATE. [RT #19101]

2529.	[cleanup]	Upgrade libtool to silence complaints from recent
			version of autoconf. [RT #18657]

2528.	[cleanup]	Silence spurious configure warning about
			--datarootdir [RT #19096]

2527.	[bug]		named could reuse cache on reload with
			enabling/disabling validation. [RT #19119]

2525.	[func]		New logging category "query-errors" to provide detailed
			internal information about query failures, especially
			about server failures. [RT #19027]

2524.	[port]		sunos: dnssec-signzone needs strtoul(). [RT #19129]

2523.	[bug]		Random type rdata freed by dns_nsec_typepresent().
			[RT #19112]

2522.	[security]	Handle -1 from DSA_do_verify() and EVP_VerifyFinal().

2521.	[bug]		Improve epoll cross compilation support. [RT #19047]

2519.	[bug]		dig/host with -4 or -6 didn't work if more than two
			nameserver addresses of the excluded address family
			preceded in resolv.conf. [RT #19081]

2517.	[bug]		dig +trace with -4 or -6 failed when it chose a
			nameserver address of the excluded address type.
			[RT #18843]

2516.	[bug]		glue sort for responses was performed even when not
			needed. [RT #19039]

2514.	[bug]		dig/host failed with -4 or -6 when resolv.conf contains
			a nameserver of the excluded address family.
			[RT #18848]

2511.	[cleanup]	dns_rdata_tofmttext() add const to linebreak.
			[RT #18885]

2506.	[port]		solaris: Check at configure time if
			hack_shutup_pthreadonceinit is needed. [RT #19037]

2505.	[port]		Treat amd64 similarly to x86_64 when determining
			atomic operation support. [RT #19031]

2503.	[port]		linux: improve compatibility with Linux Standard
			Base. [RT #18793]

2502.	[cleanup]	isc_radix: Improve compliance with coding style,
			document function in <isc/radix.h>. [RT #18534]

	--- 9.6.0 released ---

2520.	[bug]		Update xml statistics version number to 2.0 as change
			#2388 made the schema incompatible to the previous
			version. [RT #19080]

	--- 9.6.0rc2 released ---

2515.	[port]		win32: build dnssec-dsfromkey and dnssec-keyfromlabel.
			[RT #19063]

2513.	[bug]		Fix windows cli build. [RT #19062]

2510.	[bug]		"dig +sigchase" could trigger REQUIRE failures.
			[RT #19033]

2509.	[bug]		Specifying a fixed query source port was broken.
			[RT #19051]

2504.	[bug]		Address race condition in the socket code. [RT #18899]

	--- 9.6.0rc1 released ---

2498.	[bug]		Removed a bogus function argument used with
			ISC_SOCKET_USE_POLLWATCH: it could cause compiler
			warning or crash named with the debug 1 level
			of logging. [RT #18917]

2497.	[bug]		Don't add RRSIG bit to NSEC3 bit map for insecure
			delegation.

2496.	[bug]		Add sanity length checks to NSID option. [RT #18813]

2495.	[bug]		Tighten RRSIG checks. [RT #18795]

2494.	[bug]		isc/radix.h, dns/sdlz.h and dns/dlz.h were not being
			installed. [RT #18826]

2493.	[bug]		The linux capabilities code was not correctly cleaning
			up after itself. [RT #18767]

2492.	[func]		Rndc status now reports the number of cpus discovered
			and the number of worker threads when running
			multi-threaded. [RT #18273]

2491.	[func]		Attempt to re-use a local port if we are already using
			the port. [RT #18548]

2490.	[port]		aix: work around a kernel bug where IPV6_RECVPKTINFO
			is cleared when IPV6_V6ONLY is set. [RT #18785]

2489.	[port]		solaris: Workaround Solaris's kernel bug about
			/dev/poll:
			http://bugs.opensolaris.org/view_bug.do?bug_id=6724237
			Define ISC_SOCKET_USE_POLLWATCH at build time to enable
			this workaround. [RT #18870]

2488.	[func]		Added a tool, dnssec-dsfromkey, to generate DS records
			from keyset and .key files. [RT #18694]

2487.	[bug]		Give TCP connections longer to complete. [RT #18675]

2486.	[func]		The default locations for named.pid and lwresd.pid
			are now /var/run/named/named.pid and
			/var/run/lwresd/lwresd.pid respectively.

			This allows the owner of the containing directory
			to be set, for "named -u" support, and allows there
			to be a permanent symbolic link in the path, for
			"named -t" support.  [RT #18306]

2485.	[bug]		Change update's the handling of obscured RRSIG
			records.  Not all orphaned DS records were being
			removed. [RT #18828]

2484.	[bug]		It was possible to trigger a REQUIRE failure when
			adding NSEC3 proofs to the response in
			query_addwildcardproof().  [RT #18828]

2483.	[port]		win32: chroot() is not supported. [RT #18805]

2482.	[port]		libxml2: support versions 2.7.* in addition
			to 2.6.*. [RT #18806]

	--- 9.6.0b1 released ---

2481.	[bug]		rbtdb.c:matchparams() failed to handle NSEC3 chain
			collisions.  [RT #18812]

2480.	[bug]		named could fail to emit all the required NSEC3
			records.  [RT #18812]

2479.	[bug]		xfrout:covers was not properly initialized. [RT #18801]

2478.	[bug]		'addresses' could be used uninitialized in
			configure_forward(). [RT #18800]

2477.	[bug]		dig: the global option to print the command line is
			+cmd not print_cmd.  Update the output to reflect
			this. [RT #17008]

2476.	[doc]		ARM: improve documentation for max-journal-size and
			ixfr-from-differences. [RT #15909] [RT #18541]

2475.	[bug]		LRU cache cleanup under overmem condition could purge
			particular entries more aggressively. [RT #17628]

2474.	[bug]		ACL structures could be allocated with insufficient
			space, causing an array overrun. [RT #18765]

2473.	[port]		linux: raise the limit on open files to the possible
			maximum value before spawning threads; 'files'
			specified in named.conf doesn't seem to work with
			threads as expected. [RT #18784]

2472.	[port]		linux: check the number of available cpu's before
			calling chroot as it depends on "/proc". [RT #16923]

2471.	[bug]		named-checkzone was not reporting missing mandatory
			glue when sibling checks were disabled. [RT #18768]

2470.	[bug]		Elements of the isc_radix_node_t could be incorrectly
			overwritten.  [RT# 18719]

2469.	[port]		solaris: Work around Solaris's select() limitations.
			[RT #18769]

2468.	[bug]		Resolver could try unreachable servers multiple times.
			[RT #18739]

2467.	[bug]		Failure of fcntl(F_DUPFD) wasn't logged. [RT #18740]

2466.	[doc]		ARM: explain max-cache-ttl 0 SERVFAIL issue.
			[RT #18302]

2465.	[bug]		Adb's handling of lame addresses was different
			for IPv4 and IPv6. [RT #18738]

2464.	[port]		linux: check that a capability is present before
			trying to set it. [RT #18135]

2463.	[port]		linux: POSIX doesn't include the IPv6 Advanced Socket
			API and glibc hides parts of the IPv6 Advanced Socket
			API as a result.  This is stupid as it breaks how the
			two halves (Basic and Advanced) of the IPv6 Socket API
			were designed to be used but we have to live with it.
			Define _GNU_SOURCE to pull in the IPv6 Advanced Socket
			API. [RT #18388]

2462.	[doc]		Document -m (enable memory usage debugging)
			option for dig. [RT #18757]

2461.	[port]		sunos: Change #2363 was not complete. [RT #17513]

	--- 9.6.0a1 released ---

2460.	[bug]		Don't call dns_db_getnsec3parameters() on the cache.
			[RT #18697]

2459.	[contrib]	Import dnssec-zkt to contrib/zkt. [RT #18448]

2458.	[doc]		ARM: update and correction for max-cache-size.
			[RT #18294]

2457.	[tuning]	max-cache-size is reverted to 0, the previous
			default.  It should be safe because expired cache
			entries are also purged. [RT #18684]

2456.	[bug]		In ACLs, ::/0 and 0.0.0.0/0 would both match any
			address, regardless of family.  They now correctly
			distinguish IPv4 from IPv6.  [RT #18559]

2455.	[bug]		Stop metadata being transferred via axfr/ixfr.
			[RT #18639]

2454.	[func]		nsupdate: you can now set a default ttl. [RT #18317]

2453.	[bug]		Remove NULL pointer dereference in dns_journal_print().
			[RT #18316]

2452.	[func]		Improve bin/test/journalprint. [RT #18316]

2451.	[port]		solaris: handle runtime linking better. [RT #18356]

2450.	[doc]		Fix lwresd docbook problem for manual page.
			[RT #18672]

2449.	[placeholder]

2448.	[func]		Add NSEC3 support. [RT #15452]

2447.	[cleanup]	libbind has been split out as a separate product.

2446.	[func]		Add a new log message about build options on startup.
			A new command-line option '-V' for named is also
			provided to show this information. [RT# 18645]

2445.	[doc]		ARM out-of-date on empty reverse zones (list includes
			RFC1918 address, but these are not yet compiled in).
			[RT #18578]

2444.	[port]		Linux, FreeBSD, AIX: Turn off path mtu discovery
			(clear DF) for UDP responses and requests.

2443.	[bug]		win32: UDP connect() would not generate an event,
			and so connected UDP sockets would never clean up.
			Fix this by doing an immediate WSAConnect() rather
			than an io completion port type for UDP.

2442.	[bug]		A lock could be destroyed twice. [RT# 18626]

2441.	[bug]		isc_radix_insert() could copy radix tree nodes
			incompletely. [RT #18573]

2440.	[bug]		named-checkconf used an incorrect test to determine
			if an ACL was set to none.

2439.	[bug]		Potential NULL dereference in dns_acl_isanyornone().
			[RT #18559]

2438.	[bug]		Timeouts could be logged incorrectly under win32.

2437.	[bug]		Sockets could be closed too early, leading to
			inconsistent states in the socket module. [RT #18298]

2436.	[security]	win32: UDP client handler can be shutdown. [RT #18576]

2435.	[bug]		Fixed an ACL memory leak affecting win32.

2434.	[bug]		Fixed a minor error-reporting bug in
			lib/isc/win32/socket.c.

2433.	[tuning]	Set initial timeout to 800ms.

2432.	[bug]		More Windows socket handling improvements.  Stop
			using I/O events and use IO Completion Ports
			throughout.  Rewrite the receive path logic to make
			it easier to support multiple simultaneous
			requesters in the future.  Add stricter consistency
			checking as a compile-time option (define
			ISC_SOCKET_CONSISTENCY_CHECKS; defaults to off).

2431.	[bug]		Acl processing could leak memory. [RT #18323]

2430.	[bug]		win32: isc_interval_set() could round down to
			zero if the input was less than NS_INTERVAL
			nanoseconds.  Round up instead. [RT #18549]

2429.	[doc]		nsupdate should be in section 1 of the man pages.
			[RT #18283]

2428.	[bug]		dns_iptable_merge() mishandled merges of negative
			tables. [RT #18409]

2427.	[func]		Treat DNSKEY queries as if "minimal-response yes;"
			was set. [RT #18528]

2426.	[bug]		libbind: inet_net_pton() can sometimes return the
			wrong value if excessively large net masks are
			supplied. [RT #18512]

2425.	[bug]		named didn't detect unavailable query source addresses
			at load time. [RT #18536]

2424.	[port]		configure now probes for a working epoll
			implementation.  Allow the use of kqueue,
			epoll and /dev/poll to be selected at compile
			time. [RT #18277]

2423.	[security]	Randomize server selection on queries, so as to
			make forgery a little more difficult.  Instead of
			always preferring the server with the lowest RTT,
			pick a server with RTT within the same 128
			millisecond band.  [RT #18441]

2422.	[bug]		Handle the special return value of a empty node as
			if it was a NXRRSET in the validator. [RT #18447]

2421.	[func]		Add new command line option '-S' for named to specify
			the max number of sockets. [RT #18493]
			Use caution: this option may not work for some
			operating systems without rebuilding named.

2420.	[bug]		Windows socket handling cleanup.  Let the io
			completion event send out canceled read/write
			done events, which keeps us from writing to memory
			we no longer have ownership of.  Add debugging
			socket_log() function.  Rework TCP socket handling
			to not leak sockets.

2419.	[cleanup]	Document that isc_socket_create() and isc_socket_open()
			should not be used for isc_sockettype_fdwatch sockets.
			[RT #18521]

2418.	[bug]		AXFR request on a DLZ could trigger a REQUIRE failure
			[RT #18430]

2417.	[bug]		Connecting UDP sockets for outgoing queries could
			unexpectedly fail with an 'address already in use'
			error. [RT #18411]

2416.	[func]		Log file descriptors that cause exceeding the
			internal maximum. [RT #18460]

2415.	[bug]		'rndc dumpdb' could trigger various assertion failures
			in rbtdb.c. [RT #18455]

2414.	[bug]		A masterdump context held the database lock too long,
			causing various troubles such as dead lock and
			recursive lock acquisition. [RT #18311, #18456]

2413.	[bug]		Fixed an unreachable code path in socket.c. [RT #18442]

2412.	[bug]		win32: address a resource leak. [RT #18374]

2411.	[bug]		Allow using a larger number of sockets than FD_SETSIZE
			for select().  To enable this, set ISC_SOCKET_MAXSOCKETS
			at compilation time.  [RT #18433]

			Note: with changes #2469 and #2421 above, there is no
			need to tweak ISC_SOCKET_MAXSOCKETS at compilation time
			any more.

2410.	[bug]		Correctly delete m_versionInfo. [RT #18432]

2409.	[bug]		Only log that we disabled EDNS processing if we were
			subsequently successful.  [RT #18029]

2408.	[bug]		A duplicate TCP dispatch event could be sent, which
			could then trigger an assertion failure in
			resquery_response().  [RT #18275]

2407.	[port]		hpux: test for sys/dyntune.h. [RT #18421]

2406.	[placeholder]

2405.	[cleanup]	The default value for dnssec-validation was changed to
			"yes" in 9.5.0-P1 and all subsequent releases; this
			was inadvertently omitted from CHANGES at the time.

2404.	[port]		hpux: files unlimited support.

2403.	[bug]		TSIG context leak. [RT #18341]

2402.	[port]		Support Solaris 2.11 and over. [RT #18362]

2401.	[bug]		Expect to get E[MN]FILE errno internal_accept()
			(from accept() or fcntl() system calls). [RT #18358]

2400.	[bug]		Log if kqueue()/epoll_create()/open(/dev/poll) fails.
			[RT #18297]

2399.	[placeholder]

2398.	[bug]		Improve file descriptor management.  New,
			temporary, named.conf option reserved-sockets,
			default 512. [RT #18344]

2397.	[bug]		gssapi_functions had too many elements. [RT #18355]

2396.	[bug]		Don't set SO_REUSEADDR for randomized ports.
			[RT #18336]

2395.	[port]		Avoid warning and no effect from "files unlimited"
			on Linux when running as root. [RT #18335]

2394.	[bug]		Default configuration options set the limit for
			open files to 'unlimited' as described in the
			documentation. [RT #18331]

2393.	[bug]		nested acls containing keys could trigger an
			assertion in acl.c. [RT #18166]

2392.	[bug]		remove 'grep -q' from acl test script, some platforms
			don't support it. [RT #18253]

2391.	[port]		hpux: cover additional recvmsg() error codes.
			[RT #18301]

2390.	[bug]		dispatch.c could make a false warning on 'odd socket'.
			[RT #18301].

2389.	[bug]		Move the "working directory writable" check to after
			the ns_os_changeuser() call. [RT #18326]

2388.	[bug]		Avoid using tables for layout purposes in
			statistics XSL [RT #18159].

2387.	[bug]		Silence compiler warnings in lib/isc/radix.c.
			[RT #18147] [RT #18258]

2386.	[func]		Add warning about too small 'open files' limit.
			[RT #18269]

2385.	[bug]		A condition variable in socket.c could leak in
			rare error handling [RT #17968].

2384.	[security]	Fully randomize UDP query ports to improve
			forgery resilience. [RT #17949, #18098]

2383.	[bug]		named could double queries when they resulted in
			SERVFAIL due to overkilling EDNS0 failure detection.
			[RT #18182]

2382.	[doc]		Add descriptions of DHCID, IPSECKEY, SPF and SSHFP
			to ARM.

2381.	[port]		dlz/mysql: support multiple install layouts for
			mysql.  <prefix>/include/{,mysql/}mysql.h and
			<prefix>/lib/{,mysql/}. [RT #18152]

2380.	[bug]		dns_view_find() was not returning NXDOMAIN/NXRRSET
			proofs which, in turn, caused validation failures
			for insecure zones immediately below a secure zone
			the server was authoritative for. [RT #18112]

2379.	[contrib]	queryperf/gen-data-queryperf.py: removed redundant
			TLDs and supported RRs with TTLs [RT #17972]

2378.	[bug]		gssapi_functions{} had a redundant member in BIND 9.5.
			[RT #18169]

2377.	[bug]		Address race condition in dnssec-signzone. [RT #18142]

2376.	[bug]		Change #2144 was not complete.

2375.	[placeholder]

2374.	[bug]		"blackhole" ACLs could cause named to segfault due
			to some uninitialized memory. [RT #18095]

2373.	[bug]		Default values of zone ACLs were re-parsed each time a
			new zone was configured, causing an overconsumption
			of memory. [RT #18092]

2372.	[bug]		Fixed incorrect TAG_HMACSHA256_BITS value [RT #18047]

2371.	[doc]		Add +nsid option to dig man page. [RT #18039]

2370.	[bug]		"rndc freeze" could trigger an assertion in named
			when called on a nonexistent zone. [RT #18050]

2369.	[bug]		libbind: Array bounds overrun on read in bitncmp().
			[RT #18054]

2368.	[port]		Linux: use libcap for capability management if
			possible. [RT# 18026]

2367.	[bug]		Improve counting of dns_resstatscounter_retry
			[RT #18030]

2366.	[bug]		Adb shutdown race. [RT #18021]

2365.	[bug]		Fix a bug that caused dns_acl_isany() to return
			spurious results. [RT #18000]

2364.	[bug]		named could trigger a assertion when serving a
			malformed signed zone. [RT #17828]

2363.	[port]		sunos: pre-set "lt_cv_sys_max_cmd_len=4096;".
			[RT #17513]

2362.	[cleanup]	Make "rrset-order fixed" a compile-time option.
			settable by "./configure --enable-fixed-rrset".
			Disabled by default. [RT #17977]

2361.	[bug]		"recursion" statistics counter could be counted
			multiple times for a single query.  [RT #17990]

2360.	[bug]		Fix a condition where we release a database version
			(which may acquire a lock) while holding the lock.

2359.	[bug]		Fix NSID bug. [RT #17942]

2358.	[doc]		Update host's default query description. [RT #17934]

2357.	[port]		Don't use OpenSSL's engine support in versions before
			OpenSSL 0.9.7f. [RT #17922]

2356.	[bug]		Built in mutex profiler was not scalable enough.
			[RT #17436]

2355.	[func]		Extend the number statistics counters available.
			[RT #17590]

2354.	[bug]		Failed to initialize some rdatasetheader_t elements.
			[RT #17927]

2353.	[func]		Add support for Name Server ID (RFC 5001).
			'dig +nsid' requests NSID from server.
			'request-nsid yes;' causes recursive server to send
			NSID requests to upstream servers.  Server responds
			to NSID requests with the string configured by
			'server-id' option.  [RT #17091]

2352.	[bug]		Various GSS_API fixups. [RT #17729]

2351.	[bug]		convertxsl.pl generated very long lines. [RT #17906]

2350.	[port]		win32: IPv6 support. [RT #17797]

2349.	[func]		Provide incremental re-signing support for secure
			dynamic zones. [RT #1091]

2348.	[func]		Use the EVP interface to OpenSSL. Add PKCS#11 support.
			Documentation is in the new README.pkcs11 file.
			New tool, dnssec-keyfromlabel, which takes the
			label of a key pair in a HSM and constructs a DNS
			key pair for use by named and dnssec-signzone.
			[RT #16844]

2347.	[bug]		Delete now traverses the RB tree in the canonical
			order. [RT #17451]

2346.	[func]		Memory statistics now cover all active memory contexts
			in increased detail. [RT #17580]

2345.	[bug]		named-checkconf failed to detect when forwarders
			were set at both the options/view level and in
			a root zone. [RT #17671]

2344.	[bug]		Improve "logging{ file ...; };" documentation.
			[RT #17888]

2343.	[bug]		(Seemingly) duplicate IPv6 entries could be
			created in ADB. [RT #17837]

2342.	[func]		Use getifaddrs() if available under Linux. [RT #17224]

2341.	[bug]		libbind: add missing -I../include for off source
			tree builds. [RT #17606]

2340.	[port]		openbsd: interface configuration. [RT #17700]

2339.	[port]		tru64: support for libbind. [RT #17589]

2338.	[bug]		check_ds() could be called with a non DS rdataset.
			[RT #17598]

2337.	[bug]		BUILD_LDFLAGS was not being correctly set.  [RT #17614]

2336.	[func]		If "named -6" is specified then listen on all IPv6
			interfaces if there are not listen-on-v6 clauses in
			named.conf.  [RT #17581]

2335.	[port]		sunos:  libbind and *printf() support for long long.
			[RT #17513]

2334.	[bug]		Bad REQUIRES in fromstruct_in_naptr(),  off by one
			bug in fromstruct_txt(). [RT #17609]

2333.	[bug]		Fix off by one error in isc_time_nowplusinterval().
			[RT #17608]

2332.	[contrib]	query-loc-0.4.0. [RT #17602]

2331.	[bug]		Failure to regenerate any signatures was not being
			reported nor being past back to the UPDATE client.
			[RT #17570]

2330.	[bug]		Remove potential race condition when handling
			over memory events. [RT #17572]

			WARNING: API CHANGE: over memory callback
			function now needs to call isc_mem_waterack().
			See <isc/mem.h> for details.

2329.	[bug]		Clearer help text for dig's '-x' and '-i' options.

2328.	[maint]		Add AAAA addresses for A.ROOT-SERVERS.NET,
			F.ROOT-SERVERS.NET, H.ROOT-SERVERS.NET,
			J.ROOT-SERVERS.NET, K.ROOT-SERVERS.NET and
			M.ROOT-SERVERS.NET.

2327.	[bug]		It was possible to dereference a NULL pointer in
			rbtdb.c.  Implement dead node processing in zones as
			we do for caches. [RT #17312]

2326.	[bug]		It was possible to trigger a INSIST in the acache
			processing.

2325.	[port]		Linux: use capset() function if available. [RT #17557]

2324.	[bug]		Fix IPv6 matching against "any;". [RT #17533]

2323.	[port]		tru64: namespace clash. [RT #17547]

2322.	[port]		MacOS: work around the limitation of setrlimit()
			for RLIMIT_NOFILE. [RT #17526]

2321.	[placeholder]

2320.	[func]		Make statistics counters thread-safe for platforms
			that support certain atomic operations. [RT #17466]

2319.	[bug]		Silence Coverity warnings in
			lib/dns/rdata/in_1/apl_42.c. [RT #17469]

2318.	[port]		sunos fixes for libbind.  [RT #17514]

2317.	[bug]		"make distclean" removed bind9.xsl.h. [RT #17518]

2316.	[port]		Missing #include <isc/print.h> in lib/dns/gssapictx.c.
			[RT #17513]

2315.	[bug]		Used incorrect address family for mapped IPv4
			addresses in acl.c. [RT #17519]

2314.	[bug]		Uninitialized memory use on error path in
			bin/named/lwdnoop.c.  [RT #17476]

2313.	[cleanup]	Silence Coverity warnings. Handle private stacks.
			[RT #17447] [RT #17478]

2312.	[cleanup]	Silence Coverity warning in lib/isc/unix/socket.c.
			[RT #17458]

2311.	[bug]		IPv6 addresses could match IPv4 ACL entries and
			vice versa. [RT #17462]

2310.	[bug]		dig, host, nslookup: flush stdout before emitting
			debug/fatal messages.  [RT #17501]

2309.	[cleanup]	Fix Coverity warnings in lib/dns/acl.c and iptable.c.
			[RT #17455]

2308.	[cleanup]	Silence Coverity warning in bin/named/controlconf.c.
			[RT #17495]

2307.	[bug]		Remove infinite loop from lib/dns/sdb.c. [RT #17496]

2306.	[bug]		Remove potential race from lib/dns/resolver.c.
			[RT #17470]

2305.	[security]	inet_network() buffer overflow. CVE-2008-0122.

2304.	[bug]		Check returns from all dns_rdata_tostruct() calls.
			[RT #17460]

2303.	[bug]		Remove unnecessary code from bin/named/lwdgnba.c.
			[RT #17471]

2302.	[bug]		Fix memset() calls in lib/tests/t_api.c. [RT #17472]

2301.	[bug]		Remove resource leak and fix error messages in
			bin/tests/system/lwresd/lwtest.c. [RT #17474]

2300.	[bug]		Fixed failure to close open file in
			bin/tests/names/t_names.c. [RT #17473]

2299.	[bug]		Remove unnecessary NULL check in
			bin/nsupdate/nsupdate.c. [RT #17475]

2298.	[bug]		isc_mutex_lock() failure not caught in
			bin/tests/timers/t_timers.c. [RT #17468]

2297.	[bug]		isc_entropy_createfilesource() failure not caught in
			bin/tests/dst/t_dst.c. [RT #17467]

2296.	[port]		Allow docbook stylesheet location to be specified to
			configure. [RT #17457]

2295.	[bug]		Silence static overrun error in bin/named/lwaddr.c.
			[RT #17459]

2294.	[func]		Allow the experimental statistics channels to have
			multiple connections and ACL.
			Note: the stats-server and stats-server-v6 options
			available in the previous beta releases are replaced
			with the generic statistics-channels statement.

2293.	[func]		Add ACL regression test. [RT #17375]

2292.	[bug]		Log if the working directory is not writable.
			[RT #17312]

2291.	[bug]		PR_SET_DUMPABLE may be set too late.  Also report
			failure to set PR_SET_DUMPABLE. [RT #17312]

2290.	[bug]		Let AD in the query signal that the client wants AD
			set in the response. [RT #17301]

2289.	[func]		named-checkzone now reports the out-of-zone CNAME
			found. [RT #17309]

2288.	[port]		win32: mark service as running when we have finished
			loading.  [RT #17441]

2287.	[bug]		Use 'volatile' if the compiler supports it. [RT #17413]

2286.	[func]		Allow a TCP connection to be used as a weak
			authentication method for reverse zones.
			New update-policy methods tcp-self and 6to4-self.
			[RT #17378]

2285.	[func]		Test framework for client memory context management.
			[RT #17377]

2284.	[bug]		Memory leak in UPDATE prerequisite processing.
			[RT #17377]

2283.	[bug]		TSIG keys were not attaching to the memory
			context.  TSIG keys should use the rings
			memory context rather than the clients memory
			context. [RT #17377]

2282.	[bug]		Acl code fixups. [RT #17346] [RT #17374]

2281.	[bug]		Attempts to use undefined acls were not being logged.
			[RT #17307]

2280.	[func]		Allow the experimental http server to be reached
			over IPv6 as well as IPv4. [RT #17332]

2279.	[bug]		Use setsockopt(SO_NOSIGPIPE), when available,
			to protect applications from receiving spurious
			SIGPIPE signals when using the resolver.

2278.	[bug]		win32: handle the case where Windows returns no
			search list or DNS suffix. [RT #17354]

2277.	[bug]		Empty zone names were not correctly being caught at
			in the post parse checks. [RT #17357]

2276.	[bug]		Install <dst/gssapi.h>.  [RT# 17359]

2275.	[func]		Add support to dig to perform IXFR queries over UDP.
			[RT #17235]

2274.	[func]		Log zone transfer statistics. [RT #17336]

2273.	[bug]		Adjust log level to WARNING when saving inconsistent
			stub/slave master and journal files. [RT# 17279]

2272.	[bug]		Handle illegal dnssec-lookaside trust-anchor names.
			[RT #17262]

2271.	[bug]		Fix a memory leak in http server code [RT #17100]

2270.	[bug]		dns_db_closeversion() version->writer could be reset
			before it is tested. [RT #17290]

2269.	[contrib]	dbus memory leaks and missing va_end calls. [RT #17232]

2268.	[bug]		0.IN-ADDR.ARPA was missing from the empty zones
			list.

	--- 9.5.0b1 released ---

2267.	[bug]		Radix tree node_num value could be set incorrectly,
			causing positive ACL matches to look like negative
			ones.  [RT #17311]

2266.	[bug]		client.c:get_clientmctx() returned the same mctx
			once the pool of mctx's was filled. [RT #17218]

2265.	[bug]		Test that the memory context's basic_table is non NULL
			before freeing.  [RT #17265]

2264.	[bug]		Server prefix length was being ignored. [RT #17308]

2263.	[bug]		"named-checkconf -z" failed to set default value
			for "check-integrity".  [RT #17306]

2262.	[bug]		Error status from all but the last view could be
			lost. [RT #17292]

2261.	[bug]		Fix memory leak with "any" and "none" ACLs [RT #17272]

2260.	[bug]		Reported wrong clients-per-query when increasing the
			value. [RT #17236]

2259.	[placeholder]

	--- 9.5.0a7 released ---

2258.	[bug]		Fallback from IXFR/TSIG to SOA/AXFR/TSIG broken.
			[RT #17241]

2257.	[bug]		win32: Use the full path to vcredist_x86.exe when
			calling it. [RT #17222]

2256.	[bug]		win32: Correctly register the installation location of
			bindevt.dll. [RT #17159]

2255.	[maint]		L.ROOT-SERVERS.NET is now 199.7.83.42.

2254.	[bug]		timer.c:dispatch() failed to lock timer->lock
			when reading timer->idle allowing it to see
			intermediate values as timer->idle was reset by
			isc_timer_touch(). [RT #17243]

2253.	[func]		"max-cache-size" defaults to 32M.
			"max-acache-size" defaults to 16M.

2252.	[bug]		Fixed errors in sortlist code [RT #17216]

2251.	[placeholder]

2250.	[func]		New flag 'memstatistics' to state whether the
			memory statistics file should be written or not.
			Additionally named's -m option will cause the
			statistics file to be written. [RT #17113]

2249.	[bug]		Only set Authentic Data bit if client requested
			DNSSEC, per RFC 3655 [RT #17175]

2248.	[cleanup]	Fix several errors reported by Coverity. [RT #17160]

2247.	[doc]		Sort doc/misc/options. [RT #17067]

2246.	[bug]		Make the startup of test servers (ans.pl) more
			robust. [RT #17147]

2245.	[bug]		Validating lack of DS records at trust anchors wasn't
			working. [RT #17151]

2244.	[func]		Allow the check of nameserver names against the
			SOA MNAME field to be disabled by specifying
			'notify-to-soa yes;'.  [RT #17073]

2243.	[func]		Configuration files without a newline at the end now
			parse without error. [RT #17120]

2242.	[bug]		nsupdate: GSS-TSIG support using the Heimdal Kerberos
			library could require a source of random data.
			[RT #17127]

2241.	[func]		nsupdate: add a interactive 'help' command. [RT #17099]

2240.	[bug]		Cleanup nsupdates GSS-TSIG support.  Convert
			a number of INSIST()s into plain fatal() errors
			which report the triggering result code.
			The 'key' command wasn't disabling GSS-TSIG.
			[RT #17099]

2239.	[func]		Ship a pre built bin/named/bind9.xsl.h. [RT #17114]

2238.	[bug]		It was possible to trigger a REQUIRE when a
			validation was canceled. [RT #17106]

2237.	[bug]		libbind: res_init() was not thread aware. [RT #17123]

2236.	[bug]		dnssec-signzone failed to preserve the case of
			of wildcard owner names. [RT #17085]

2235.	[bug]		<isc/atomic.h> was not being installed. [RT #17135]

2234.	[port]		Correct some compiler warnings on SCO OSr5 [RT #17134]

2233.	[func]		Add support for O(1) ACL processing, based on
			radix tree code originally written by Kevin
			Brintnall. [RT #16288]

2232.	[bug]		dns_adb_findaddrinfo() could fail and return
			ISC_R_SUCCESS. [RT #17137]

2231.	[bug]		Building dlzbdb (contrib/dlz/bin/dlzbdb) was broken.
			[RT #17088]

2230.	[bug]		We could INSIST reading a corrupted journal.
			[RT #17132]

2229.	[bug]		Null pointer dereference on query pool creation
			failure. [RT #17133]

2228.	[contrib]	contrib: Change 2188 was incomplete.

2227.	[cleanup]	Tidied up the FAQ. [RT #17121]

2226.	[placeholder]

2225.	[bug]		More support for systems with no IPv4 addresses.
			[RT #17111]

2224.	[bug]		Defer journal compaction if a xfrin is in progress.
			[RT #17119]

2223.	[bug]		Make a new journal when compacting. [RT #17119]

2222.	[func]		named-checkconf now checks server key references.
			[RT #17097]

2221.	[bug]		Set the event result code to reflect the actual
			record turned to caller when a cache update is
			rejected due to a more credible answer existing.
			[RT #17017]

2220.	[bug]		win32: Address a race condition in final shutdown of
			the Windows socket code. [RT #17028]

2219.	[bug]		Apply zone consistency checks to additions, not
			removals, when updating. [RT #17049]

2218.	[bug]		Remove unnecessary REQUIRE from dns_validator_create().
			[RT #16976]

2217.	[func]		Adjust update log levels. [RT #17092]

2216.	[cleanup]	Fix a number of errors reported by Coverity.
			[RT #17094]

2215.	[bug]		Bad REQUIRE check isc_hmacsha1_verify(). [RT #17094]

2214.	[bug]		Deregister OpenSSL lock callback when cleaning
			up.  Reorder OpenSSL cleanup so that RAND_cleanup()
			is called before the locks are destroyed. [RT #17098]

2213.	[bug]		SIG0 diagnostic failure messages were looking at the
			wrong status code. [RT #17101]

2212.	[func]		'host -m' now causes memory statistics and active
			memory to be printed at exit. [RT 17028]

2211.	[func]		Update "dynamic update temporarily disabled" message.
			[RT #17065]

2210.	[bug]		Deleting class specific records via UPDATE could
			fail.  [RT #17074]

2209.	[port]		osx: linking against user supplied static OpenSSL
			libraries failed as the system ones were still being
			found. [RT #17078]

2208.	[port]		win32: make sure both build methods produce the
			same output. [RT #17058]

2207.	[port]		Some implementations of getaddrinfo() fail to set
			ai_canonname correctly. [RT #17061]

	--- 9.5.0a6 released ---

2206.	[security]	"allow-query-cache" and "allow-recursion" now
			cross inherit from each other.

			If allow-query-cache is not set in named.conf then
			allow-recursion is used if set, otherwise allow-query
			is used if set, otherwise the default (localnets;
			localhost;) is used.

			If allow-recursion is not set in named.conf then
			allow-query-cache is used if set, otherwise allow-query
			is used if set, otherwise the default (localnets;
			localhost;) is used.

			[RT #16987]

2205.	[bug]		libbind: change #2119 broke thread support. [RT #16982]

2204.	[bug]		"rndc flushanme name unknown-view" caused named
			to crash. [RT #16984]

2203.	[security]	Query id generation was cryptographically weak.
			[RT # 16915]

2202.	[security]	The default acls for allow-query-cache and
			allow-recursion were not being applied. [RT #16960]

2201.	[bug]		The build failed in a separate object directory.
			[RT #16943]

2200.	[bug]		The search for cached NSEC records was stopping to
			early leading to excessive DLV queries. [RT #16930]

2199.	[bug]		win32: don't call WSAStartup() while loading dlls.
			[RT #16911]

2198.	[bug]		win32: RegCloseKey() could be called when
			RegOpenKeyEx() failed. [RT #16911]

2197.	[bug]		Add INSIST to catch negative responses which are
			not setting the event result code appropriately.
			[RT #16909]

2196.	[port]		win32: yield processor while waiting for once to
			to complete. [RT #16958]

2195.	[func]		dnssec-keygen now defaults to nametype "ZONE"
			when generating DNSKEYs. [RT #16954]

2194.	[bug]		Close journal before calling 'done' in xfrin.c.

	--- 9.5.0a5 released ---

2193.	[port]		win32: BINDInstall.exe is now linked statically.
			[RT #16906]

2192.	[port]		win32: use vcredist_x86.exe to install Visual
			Studio's redistributable dlls if building with
			Visual Stdio 2005 or later.

2191.	[func]		named-checkzone now allows dumping to stdout (-).
			named-checkconf now has -h for help.
			named-checkzone now has -h for help.
			rndc now has -h for help.
			Better handling of '-?' for usage summaries.
			[RT #16707]

2190.	[func]		Make fallback to plain DNS from EDNS due to timeouts
			more visible.  New logging category "edns-disabled".
			[RT #16871]

2189.	[bug]		Handle socket() returning EINTR. [RT #15949]

2188.	[contrib]	queryperf: autoconf changes to make the search for
			libresolv or libbind more robust. [RT #16299]

2187.	[bug]		query_addds(), query_addwildcardproof() and
			query_addnxrrsetnsec() should take a version
			argument. [RT #16368]

2186.	[port]		cygwin: libbind: check for struct sockaddr_storage
			independently of IPv6. [RT #16482]

2185.	[port]		sunos: libbind: check for ssize_t, memmove() and
			memchr(). [RT #16463]

2184.	[bug]		bind9.xsl.h didn't build out of the source tree.
			[RT #16830]

2183.	[bug]		dnssec-signzone didn't handle offline private keys
			well.  [RT #16832]

2182.	[bug]		dns_dispatch_createtcp() and dispatch_createudp()
			could return ISC_R_SUCCESS when they ran out of
			memory. [RT #16365]

2181.	[port]		sunos: libbind: add paths.h from BIND 8. [RT #16462]

2180.	[cleanup]	Remove bit test from 'compress_test' as they
			are no longer needed. [RT #16497]

2179.	[func]		'rndc command zone' will now find 'zone' if it is
			unique to all the views. [RT #16821]

2178.	[bug]		'rndc reload' of a slave or stub zone resulted in
			a reference leak. [RT #16867]

2177.	[bug]		Array bounds overrun on read (rcodetext) at
			debug level 10+. [RT #16798]

2176.	[contrib]	dbus update to handle race condition during
			initialization (Bugzilla 235809). [RT #16842]

2175.	[bug]		win32: windows broadcast condition variable support
			was broken. [RT #16592]

2174.	[bug]		I/O errors should always be fatal when reading
			master files. [RT #16825]

2173.	[port]		win32: When compiling with MSVS 2005 SP1 we also
			need to ship Microsoft.VC80.MFCLOC.

	--- 9.5.0a4 released ---

2172.	[bug]		query_addsoa() was being called with a non zone db.
			[RT #16834]

2171.	[bug]		Handle breaks in DNSSEC trust chains where the parent
			servers are not DS aware (DS queries to the parent
			return a referral to the child).

2170.	[func]		Add acache processing to test suite. [RT #16711]

2169.	[bug]		host, nslookup: when reporting NXDOMAIN report the
			given name and not the last name searched for.
			[RT #16763]

2168.	[bug]		nsupdate: in non-interactive mode treat syntax errors
			as fatal errors. [RT #16785]

2167.	[bug]		When re-using a automatic zone named failed to
			attach it to the new view. [RT #16786]

	--- 9.5.0a3 released ---

2166.	[bug]		When running in batch mode, dig could misinterpret
			a server address as a name to be looked up, causing
			unexpected output. [RT #16743]

2165.	[func]		Allow the destination address of a query to determine
			if we will answer the query or recurse.
			allow-query-on, allow-recursion-on and
			allow-query-cache-on. [RT #16291]

2164.	[bug]		The code to determine how named-checkzone /
			named-compilezone was called failed under windows.
			[RT #16764]

2163.	[bug]		If only one of query-source and query-source-v6
			specified a port the query pools code broke (change
			2129).  [RT #16768]

2162.	[func]		Allow "rrset-order fixed" to be disabled at compile
			time. [RT #16665]

2161.	[bug]		Fix which log messages are emitted for 'rndc flush'.
			[RT #16698]

2160.	[bug]		libisc wasn't handling NULL ifa_addr pointers returned
			from getifaddrs(). [RT #16708]

	--- 9.5.0a2 released ---

2159.	[bug]		Array bounds overrun in acache processing. [RT #16710]

2158.	[bug]		ns_client_isself() failed to initialize key
			leading to a REQUIRE failure. [RT #16688]

2157.	[func]		dns_db_transfernode() created. [RT #16685]

2156.	[bug]		Fix node reference leaks in lookup.c:lookup_find(),
			resolver.c:validated() and resolver.c:cache_name().
			Fix a memory leak in rbtdb.c:free_noqname().
			Make lookup.c:lookup_find() robust against
			event leaks. [RT #16685]

2155.	[contrib]	SQLite sdb module from jaboydjr@netwalk.com.
			[RT #16694]

2154.	[func]		Scoped (e.g. IPv6 link-local) addresses may now be
			matched in acls by omitting the scope. [RT #16599]

2153.	[bug]		nsupdate could leak memory. [RT #16691]

2152.	[cleanup]	Use sizeof(buf) instead of fixed number in
			dighost.c:get_trusted_key(). [RT #16678]

2151.	[bug]		Missing newline in usage message for journalprint.
			[RT #16679]

2150.	[bug]		'rrset-order cyclic' uniformly distribute the
			starting point for the first response for a given
			RRset. [RT #16655]

2149.	[bug]		isc_mem_checkdestroyed() failed to abort on
			if there were still active memory contexts.
			[RT #16672]

2148.	[func]		Add positive logging for rndc commands. [RT #14623]

2147.	[bug]		libbind: remove potential buffer overflow from
			hmac_link.c. [RT #16437]

2146.	[cleanup]	Silence Linux's spurious "obsolete setsockopt
			SO_BSDCOMPAT" message. [RT #16641]

2145.	[bug]		Check DS/DLV digest lengths for known digests.
			[RT #16622]

2144.	[cleanup]	Suppress logging of SERVFAIL from forwarders.
			[RT #16619]

2143.	[bug]		We failed to restart the IPv6 client when the
			kernel failed to return the destination the
			packet was sent to. [RT #16613]

2142.	[bug]		Handle master files with a modification time that
			matches the epoch. [RT# 16612]

2141.	[bug]		dig/host should not be setting IDN_ASCCHECK (IDN
			equivalent of LDH checks).  [RT #16609]

2140.	[bug]		libbind: missing unlock on pthread_key_create()
			failures. [RT #16654]

2139.	[bug]		dns_view_find() was being called with wrong type
			in adb.c. [RT #16670]

2138.	[bug]		Lock order reversal in resolver.c. [RT #16653]

2137.	[port]		Mips little endian and/or mips 64 bit are now
			supported for atomic operations. [RT#16648]

2136.	[bug]		nslookup/host looped if there was no search list
			and the host didn't exist. [RT #16657]

2135.	[bug]		Uninitialized rdataset in sdlz.c. [RT# 16656]

2134.	[func]		Additional statistics support. [RT #16666]

2133.	[port]		powerpc:  Support both IBM and MacOS Power PC
			assembler syntaxes. [RT #16647]

2132.	[bug]		Missing unlock on out of memory in
			dns_dispatchmgr_setudp().

2131.	[contrib]	dlz/mysql: AXFR was broken. [RT #16630]

2130.	[func]		Log if CD or DO were set. [RT #16640]

2129.	[func]		Provide a pool of UDP sockets for queries to be
			made over. See use-queryport-pool, queryport-pool-ports
			and queryport-pool-updateinterval.  [RT #16415]

2128.	[doc]		xsltproc --nonet, update DTD versions.  [RT #16635]

2127.	[port]		Improved OpenSSL 0.9.8 support. [RT #16563]

2126.	[security]	Serialize validation of type ANY responses. [RT #16555]

2125.	[bug]		dns_zone_getzeronosoattl() REQUIRE failure if DLZ
			was defined. [RT #16574]

2124.	[security]	It was possible to dereference a freed fetch
			context. [RT #16584]

	--- 9.5.0a1 released ---

2123.	[func]		Use Doxygen to generate internal documentation.
			[RT #11398]

2122.	[func]		Experimental http server and statistics support
			for named via xml.

2121.	[func]		Add a 10 slot dead masters cache (LRU) with a 600
			second timeout. [RT #16553]

2120.	[doc]		Fix markup on nsupdate man page. [RT #16556]

2119.	[compat]	libbind: allow res_init() to succeed enough to
			return the default domain even if it was unable
			to allocate memory.

2118.	[bug]		Handle response with long chains of domain name
			compression pointers which point to other compression
			pointers. [RT #16427]

2117.	[bug]		DNSSEC fixes: named could fail to cache NSEC records
			which could lead to validation failures.  named didn't
			handle negative DS responses that were in the process
			of being validated.  Check CNAME bit before accepting
			NODATA proof. To be able to ignore a child NSEC there
			must be SOA (and NS) set in the bitmap. [RT #16399]

2116.	[bug]		'rndc reload' could cause the cache to continually
			be cleaned. [RT #16401]

2115.	[bug]		'rndc reconfig' could trigger a INSIST if the
			number of masters for a zone was reduced. [RT #16444]

2114.	[bug]		dig/host/nslookup: searches for names with multiple
			labels were failing. [RT #16447]

2113.	[bug]		nsupdate: if a zone is specified it should be used
			for server discover. [RT# 16455]

2112.	[security]	Warn if weak RSA exponent is used. [RT #16460]

2111.	[bug]		Fix a number of errors reported by Coverity.
			[RT #16507]

2110.	[bug]		"minimal-responses yes;" interacted badly with BIND 8
			priming queries. [RT #16491]

2109.	[port]		libbind: silence aix 5.3 compiler warnings. [RT #16502]

2108.	[func]		DHCID support. [RT #16456]

2107.	[bug]		dighost.c: more cleanup of buffers. [RT #16499]

2106.	[func]		'rndc status' now reports named's version. [RT #16426]

2105.	[func]		GSS-TSIG support (RFC 3645).

2104.	[port]		Fix Solaris SMF error message.

2103.	[port]		Add /usr/sfw to list of locations for OpenSSL
			under Solaris.

2102.	[port]		Silence Solaris 10 warnings.

2101.	[bug]		OpenSSL version checks were not quite right.
			[RT #16476]

2100.	[port]		win32: copy libeay32.dll to Build\Debug.
			Copy Debug\named-checkzone to Debug\named-compilezone.

2099.	[port]		win32: more manifest issues.

2098.	[bug]		Race in rbtdb.c:no_references(), which occasionally
			triggered an INSIST failure about the node lock
			reference.  [RT #16411]

2097.	[bug]		named could reference a destroyed memory context
			after being reloaded / reconfigured. [RT #16428]

2096.	[bug]		libbind: handle applications that fail to detect
			res_init() failures better.

2095.	[port]		libbind: alway prototype inet_cidr_ntop_ipv6() and
			net_cidr_ntop_ipv6(). [RT #16388]

2094.	[contrib]	Update named-bootconf.  [RT# 16404]

2093.	[bug]		named-checkzone -s was broken.

2092.	[bug]		win32: dig, host, nslookup.  Use registry config
			if resolv.conf does not exist or no nameservers
			listed. [RT #15877]

2091.	[port]		dighost.c: race condition on cleanup. [RT #16417]

2090.	[port]		win32: Visual C++ 2005 command line manifest support.
			[RT #16417]

2089.	[security]	Raise the minimum safe OpenSSL versions to
			OpenSSL 0.9.7l and OpenSSL 0.9.8d.  Versions
			prior to these have known security flaws which
			are (potentially) exploitable in named. [RT #16391]

2088.	[security]	Change the default RSA exponent from 3 to 65537.
			[RT #16391]

2087.	[port]		libisc failed to compile on OS's w/o a vsnprintf.
			[RT #16382]

2086.	[port]		libbind: FreeBSD now has get*by*_r() functions.
			[RT #16403]

2085.	[doc]		win32: added index.html and README to zip. [RT #16201]

2084.	[contrib]	dbus update for 9.3.3rc2.

2083.	[port]		win32: Visual C++ 2005 support.

2082.	[doc]		Document 'cache-file' as a test only option.

2081.	[port]		libbind: minor 64-bit portability fix in memcluster.c.
			[RT #16360]

2080.	[port]		libbind: res_init.c did not compile on older versions
			of Solaris. [RT #16363]

2079.	[bug]		The lame cache was not handling multiple types
			correctly. [RT #16361]

2078.	[bug]		dnssec-checkzone output style "default" was badly
			named.  It is now called "relative". [RT #16326]

2077.	[bug]		'dnssec-signzone -O raw' wasn't outputting the
			complete signed zone. [RT #16326]

2076.	[bug]		Several files were missing #include <config.h>
			causing build failures on OSF. [RT #16341]

2075.	[bug]		The spillat timer event hander could leak memory.
			[RT #16357]

2074.	[bug]		dns_request_createvia2(), dns_request_createvia3(),
			dns_request_createraw2() and dns_request_createraw3()
			failed to send multiple UDP requests. [RT #16349]

2073.	[bug]		Incorrect semantics check for update policy "wildcard".
			[RT #16353]

2072.	[bug]		We were not generating valid HMAC SHA digests.
			[RT #16320]

2071.	[port]		Test whether gcc accepts -fno-strict-aliasing.
			[RT #16324]

2070.	[bug]		The remote address was not always displayed when
			reporting dispatch failures. [RT #16315]

2069.	[bug]		Cross compiling was not working. [RT #16330]

2068.	[cleanup]	Lower incremental tuning message to debug 1.
			[RT #16319]

2067.	[bug]		'rndc' could close the socket too early triggering
			a INSIST under Windows. [RT #16317]

2066.	[security]	Handle SIG queries gracefully. [RT #16300]

2065.	[bug]		libbind: probe for HPUX prototypes for
			endprotoent_r() and endservent_r().  [RT 16313]

2064.	[bug]		libbind: silence AIX compiler warnings. [RT #16218]

2063.	[bug]		Change #1955 introduced a bug which caused the first
			'rndc flush' call to not free memory. [RT #16244]

2062.	[bug]		'dig +nssearch' was reusing a buffer before it had
			been returned by the socket code. [RT #16307]

2061.	[bug]		Accept expired wildcard message reversed. [RT #16296]

2060.	[bug]		Enabling DLZ support could leave views partially
			configured. [RT #16295]

2059.	[bug]		Search into cache rbtdb could trigger an INSIST
			failure while cleaning up a stale rdataset.
			[RT #16292]

2058.	[bug]		Adjust how we calculate rtt estimates in the presence
			of authoritative servers that drop EDNS and/or CD
			requests.  Also fallback to EDNS/512 and plain DNS
			faster for zones with less than 3 servers.  [RT #16187]

2057.	[bug]		Make setting "ra" dependent on both allow-query-cache
			and allow-recursion. [RT #16290]

2056.	[bug]		dig: ixfr= was not being treated case insensitively
			at all times. [RT #15955]

2055.	[bug]		Missing goto after dropping multicast query.
			[RT #15944]

2054.	[port]		freebsd: do not explicitly link against -lpthread.
			[RT #16170]

2053.	[port]		netbsd:libbind: silence compiler warnings. [RT #16220]

2052.	[bug]		'rndc' improve connect failed message to report
			the failing address. [RT #15978]

2051.	[port]		More strtol() fixes. [RT #16249]

2050.	[bug]		Parsing of NSAP records was not case insensitive.
			[RT #16287]

2049.	[bug]		Restore SOA before AXFR when falling back from
			a attempted IXFR when transferring in a zone.
			Allow a initial SOA query before attempting
			a AXFR to be requested. [RT #16156]

2048.	[bug]		It was possible to loop forever when using
			avoid-v4-udp-ports / avoid-v6-udp-ports when
			the OS always returned the same local port.
			[RT #16182]

2047.	[bug]		Failed to initialize the interface flags to zero.
			[RT #16245]

2046.	[bug]		rbtdb.c:rdataset_setadditional() could cause duplicate
			cleanup [RT #16247].

2045.	[func]		Use lock buckets for acache entries to limit memory
			consumption. [RT #16183]

2044.	[port]		Add support for atomic operations for Itanium.
			[RT #16179]

2043.	[port]		nsupdate/nslookup: Force the flushing of the prompt
			for interactive sessions. [RT#16148]

2042.	[bug]		named-checkconf was incorrectly rejecting the
			logging category "config". [RT #16117]

2041.	[bug]		"configure --with-dlz-bdb=yes" produced a bad
			set of libraries to be linked. [RT #16129]

2040.	[bug]		rbtdb no_references() could trigger an INSIST
			failure with --enable-atomic.  [RT #16022]

2039.	[func]		Check that all buffers passed to the socket code
			have been retrieved when the socket event is freed.
			[RT #16122]

2038.	[bug]		dig/nslookup/host was unlinking from wrong list
			when handling errors. [RT #16122]

2037.	[func]		When unlinking the first or last element in a list
			check that the list head points to the element to
			be unlinked. [RT #15959]

2036.	[bug]		'rndc recursing' could cause trigger a REQUIRE.
			[RT #16075]

2035.	[func]		Make falling back to TCP on UDP refresh failure
			optional. Default "try-tcp-refresh yes;" for BIND 8
			compatibility. [RT #16123]

2034.	[bug]		gcc: set -fno-strict-aliasing. [RT #16124]

2033.	[bug]		We weren't creating multiple client memory contexts
			on demand as expected. [RT #16095]

2032.	[bug]		Remove a INSIST in query_addadditional2(). [RT #16074]

2031.	[bug]		Emit a error message when "rndc refresh" is called on
			a non slave/stub zone. [RT # 16073]

2030.	[bug]		We were being overly conservative when disabling
			openssl engine support. [RT #16030]

2029.	[bug]		host printed out the server multiple times when
			specified on the command line. [RT #15992]

2028.	[port]		linux: socket.c compatibility for old systems.
			[RT #16015]

2027.	[port]		libbind: Solaris x86 support. [RT #16020]

2026.	[bug]		Rate limit the two recursive client exceeded messages.
			[RT #16044]

2025.	[func]		Update "zone serial unchanged" message. [RT #16026]

2024.	[bug]		named emitted spurious "zone serial unchanged"
			messages on reload. [RT #16027]

2023.	[bug]		"make install" should create ${localstatedir}/run and
			${sysconfdir} if they do not exist. [RT #16033]

2022.	[bug]		If dnssec validation is disabled only assert CD if
			CD was requested. [RT #16037]

2021.	[bug]		dnssec-enable no; triggered a REQUIRE. [RT #16037]

2020.	[bug]		rdataset_setadditional() could leak memory. [RT #16034]

2019.	[tuning]	Reduce the amount of work performed per quantum
			when cleaning the cache. [RT #15986]

2018.	[bug]		Checking if the HMAC MD5 private file was broken.
			[RT #15960]

2017.	[bug]		allow-query default was not correct. [RT #15946]

2016.	[bug]		Return a partial answer if recursion is not
			allowed but requested and we had the answer
			to the original qname. [RT #15945]

2015.	[cleanup]	use-additional-cache is now acache-enable for
			consistency.  Default acache-enable off in BIND 9.4
			as it requires memory usage to be configured.
			It may be enabled by default in BIND 9.5 once we
			have more experience with it.

2014.	[func]		Statistics about acache now recorded and sent
			to log. [RT #15976]

2013.	[bug]		Handle unexpected TSIGs on unsigned AXFR/IXFR
			responses more gracefully. [RT #15941]

2012.	[func]		Don't insert new acache entries if acache is full.
			[RT #15970]

2011.	[func]		dnssec-signzone can now update the SOA record of
			the signed zone, either as an increment or as the
			system time(). [RT #15633]

2010.	[placeholder]	rt15958

2009.	[bug]		libbind: Coverity fixes. [RT #15808]

2008.	[func]		It is now possible to enable/disable DNSSEC
			validation from rndc.  This is useful for the
			mobile hosts where the current connection point
			breaks DNSSEC (firewall/proxy).  [RT #15592]

				rndc validation newstate [view]

2007.	[func]		It is now possible to explicitly enable DNSSEC
			validation.  default dnssec-validation no; to
			be changed to yes in 9.5.0.  [RT #15674]

2006.	[security]	Allow-query-cache and allow-recursion now default
			to the built in acls "localnets" and "localhost".

			This is being done to make caching servers less
			attractive as reflective amplifying targets for
			spoofed traffic.  This still leave authoritative
			servers exposed.

			The best fix is for full BCP 38 deployment to
			remove spoofed traffic.

2005.	[bug]		libbind: Retransmission timeouts should be
			based on which attempt it is to the nameserver
			and not the nameserver itself. [RT #13548]

2004.	[bug]		dns_tsig_sign() could pass a NULL pointer to
			dst_context_destroy() when cleaning up after a
			error. [RT #15835]

2003.	[bug]		libbind: The DNS name/address lookup functions could
			occasionally follow a random pointer due to
			structures not being completely zeroed. [RT #15806]

2002.	[bug]		libbind: tighten the constraints on when
			struct addrinfo._ai_pad exists.  [RT #15783]

2001.	[func]		Check the KSK flag when updating a secure dynamic zone.
			New zone option "update-check-ksk yes;".  [RT #15817]

2000.	[bug]		memmove()/strtol() fix was incomplete. [RT #15812]

1999.	[func]		Implement "rrset-order fixed". [RT #13662]

1998.	[bug]		Restrict handling of fifos as sockets to just SunOS.
			This allows named to connect to entropy gathering
			daemons that use fifos instead of sockets. [RT #15840]

1997.	[bug]		Named was failing to replace negative cache entries
			when a positive one for the type was learnt.
			[RT #15818]

1996.	[bug]		nsupdate: if a zone has been specified it should
			appear in the output of 'show'. [RT #15797]

1995.	[bug]		'host' was reporting multiple "is an alias" messages.
			[RT #15702]

1994.	[port]		OpenSSL 0.9.8 support. [RT #15694]

1993.	[bug]		Log messages, via syslog, were missing the space
			after the timestamp if "print-time yes" was specified.
			[RT #15844]

1992.	[bug]		Not all incoming zone transfer messages included the
			view.  [RT #15825]

1991.	[cleanup]	The configuration data, once read, should be treated
			as read only.  Expand the use of const to enforce this
			at compile time. [RT #15813]

1990.	[bug]		libbind:  isc's override of broken gettimeofday()
			implementations was not always effective.
			[RT #15709]

1989.	[bug]		win32: don't check the service password when
			re-installing. [RT #15882]

1988.	[bug]		Remove a bus error from the SHA256/SHA512 support.
			[RT #15878]

1987.	[func]		DS/DLV SHA256 digest algorithm support. [RT #15608]

1986.	[func]		Report when a zone is removed. [RT #15849]

1985.	[protocol]	DLV has now been assigned a official type code of
			32769. [RT #15807]

			Note: care should be taken to ensure you upgrade
			both named and dnssec-signzone at the same time for
			zones with DLV records where named is the master
			server for the zone.  Also any zones that contain
			DLV records should be removed when upgrading a slave
			zone.  You do not however have to upgrade all
			servers for a zone with DLV records simultaneously.

1984.	[func]		dig, nslookup and host now advertise a 4096 byte
			EDNS UDP buffer size by default. [RT #15855]

1983.	[func]		Two new update policies.  "selfsub" and "selfwild".
			[RT #12895]

1982.	[bug]		DNSKEY was being accepted on the parent side of
			a delegation.  KEY is still accepted there for
			RFC 3007 validated updates. [RT #15620]

1981.	[bug]		win32: condition.c:wait() could fail to reattain
			the mutex lock.

1980.	[func]		dnssec-signzone: output the SOA record as the
			first record in the signed zone. [RT #15758]

1979.	[port]		linux: allow named to drop core after changing
			user ids. [RT #15753]

1978.	[port]		Handle systems which have a broken recvmsg().
			[RT #15742]

1977.	[bug]		Silence noisy log message. [RT #15704]

1976.	[bug]		Handle systems with no IPv4 addresses. [RT #15695]

1975.	[bug]		libbind: isc_gethexstring() could misparse multi-line
			hex strings with comments. [RT #15814]

1974.	[doc]		List each of the zone types and associated zone
			options separately in the ARM.

1973.	[func]		TSIG HMACSHA1, HMACSHA224, HMACSHA256, HMACSHA384 and
			HMACSHA512 support. [RT #13606]

1972.	[contrib]	DBUS dynamic forwarders integration from
			Jason Vas Dias <jvdias@redhat.com>.

1971.	[port]		linux: make detection of missing IF_NAMESIZE more
			robust. [RT #15443]

1970.	[bug]		nsupdate: adjust UDP timeout when falling back to
			unsigned SOA query. [RT #15775]

1969.	[bug]		win32: the socket code was freeing the socket
			structure too early. [RT #15776]

1968.	[bug]		Missing lock in resolver.c:validated(). [RT #15739]

1967.	[func]		dig/nslookup/host: warn about missing "QR". [RT #15779]

1966.	[bug]		Don't set CD when we have fallen back to plain DNS.
			[RT #15727]

1965.	[func]		Suppress spurious "recursion requested but not
			available" warning with 'dig +qr'. [RT #15780].

1964.	[func]		Separate out MX and SRV to CNAME checks. [RT #15723]

1963.	[port]		Tru64 4.0E doesn't support send() and recv().
			[RT #15586]

1962.	[bug]		Named failed to clear old update-policy when it
			was removed. [RT #15491]

1961.	[bug]		Check the port and address of responses forwarded
			to dispatch. [RT #15474]

1960.	[bug]		Update code should set NSEC ttls from SOA MINIMUM.
			[RT #15465]

1959.	[func]		Control the zeroing of the negative response TTL to
			a soa query.  Defaults "zero-no-soa-ttl yes;" and
			"zero-no-soa-ttl-cache no;". [RT #15460]

1958.	[bug]		Named failed to update the zone's secure state
			until the zone was reloaded. [RT #15412]

1957.	[bug]		Dig mishandled responses to class ANY queries.
			[RT #15402]

1956.	[bug]		Improve cross compile support, 'gen' is now built
			by native compiler.  See README for additional
			cross compile support information. [RT #15148]

1955.	[bug]		Pre-allocate the cache cleaning iterator. [RT #14998]

1954.	[func]		Named now falls back to advertising EDNS with a
			512 byte receive buffer if the initial EDNS queries
			fail.  [RT #14852]

1953.	[func]		The maximum EDNS UDP response named will send can
			now be set in named.conf (max-udp-size).  This is
			independent of the advertised receive buffer
			(edns-udp-size). [RT #14852]

1952.	[port]		hpux: tell the linker to build a runtime link
			path "-Wl,+b:". [RT #14816].

1951.	[security]	Drop queries from particular well known ports.
			Don't return FORMERR to queries from particular
			well known ports.  [RT #15636]

1950.	[port]		Solaris 2.5.1 and earlier cannot bind() then connect()
			a TCP socket. This prevents the source address being
			set for TCP connections. [RT #15628]

1949.	[func]		Addition memory leakage checks. [RT #15544]

1948.	[bug]		If was possible to trigger a REQUIRE failure in
			xfrin.c:maybe_free() if named ran out of memory.
			[RT #15568]

1947.	[func]		It is now possible to configure named to accept
			expired RRSIGs.  Default "dnssec-accept-expired no;".
			Setting "dnssec-accept-expired yes;" leaves named
			vulnerable to replay attacks.  [RT #14685]

1946.	[bug]		resume_dslookup() could trigger a REQUIRE failure
			when using forwarders. [RT #15549]

1945.	[cleanup]	dnssec-keygen: RSA (RSAMD5) is no longer recommended.
			To generate a RSAMD5 key you must explicitly request
			RSAMD5. [RT #13780]

1944.	[cleanup]	isc_hash_create() does not need a read/write lock.
			[RT #15522]

1943.	[bug]		Set the loadtime after rolling forward the journal.
			[RT #15647]

1942.	[bug]		If the name of a DNSKEY match that of one in
			trusted-keys do not attempt to validate the DNSKEY
			using the parents DS RRset. [RT #15649]

1941.	[bug]		ncache_adderesult() should set eresult even if no
			rdataset is passed to it. [RT #15642]

1940.	[bug]		Fixed a number of error conditions reported by
			Coverity.

1939.	[bug]		The resolver could dereference a null pointer after
			validation if all the queries have timed out.
			[RT #15528]

1938.	[bug]		The validator was not correctly handling unsecure
			negative responses at or below a SEP. [RT #15528]

1937.	[bug]		sdlz doesn't handle RRSIG records. [RT #15564]

1936.	[bug]		The validator could leak memory. [RT #15544]

1935.	[bug]		'acache' was DO sensitive. [RT #15430]

1934.	[func]		Validate pending NS RRsets, in the authority section,
			prior to returning them if it can be done without
			requiring DNSKEYs to be fetched.  [RT #15430]

1933.	[bug]		dump_rdataset_raw() had a incorrect INSIST. [RT #15534]

1932.	[bug]		hpux: LDFLAGS was getting corrupted. [RT #15530]

1931.	[bug]		Per-client mctx could require a huge amount of memory,
			particularly for a busy caching server. [RT #15519]

1930.	[port]		HPUX: ia64 support. [RT #15473]

1929.	[port]		FreeBSD: extend use of PTHREAD_SCOPE_SYSTEM.

1928.	[bug]		Race in rbtdb.c:currentversion(). [RT #15517]

1927.	[bug]		Access to soanode or nsnode in rbtdb violated the
			lock order rule and could cause a dead lock.
			[RT# 15518]

1926.	[bug]		The Windows installer did not check for empty
			passwords.  BINDinstall was being installed in
			the wrong place. [RT #15483]

1925.	[port]		All outer level AC_TRY_RUNs need cross compiling
			defaults. [RT #15469]

1924.	[port]		libbind: hpux ia64 support. [RT #15473]

1923.	[bug]		ns_client_detach() called too early. [RT #15499]

1922.	[bug]		check-tool.c:setup_logging() missing call to
			dns_log_setcontext().

1921.	[bug]		Client memory contexts were not using internal
			malloc. [RT# 15434]

1920.	[bug]		The cache rbtdb lock array was too small to
			have the desired performance characteristics.
			[RT #15454]

1919.	[contrib]	queryperf: a set of new features: collecting/printing
			response delays, printing intermediate results, and
			adjusting query rate for the "target" qps.

1918.	[bug]		Memory leak when checking acls. [RT #15391]

1917.	[doc]		funcsynopsisinfo wasn't being treated as verbatim
			when generating man pages. [RT #15385]

1916.	[func]		Integrate contributed IDN code from JPNIC. [RT #15383]

1915.	[bug]		dig +ndots was broken. [RT #15215]

1914.	[protocol]	DS is required to accept mnemonic algorithms
			(RFC 4034).  Still emit numeric algorithms for
			compatibility with RFC 3658. [RT #15354]

1913.	[func]		Integrate contributed DLZ code into named. [RT #11382]

1912.	[port]		aix: atomic locking for powerpc. [RT #15020]

1911.	[bug]		Update windows socket code. [RT #14965]

1910.	[bug]		dig's +sigchase code overhauled. [RT #14933]

1909.	[bug]		The DLV code has been re-worked to make no longer
			query order sensitive. [RT #14933]

1908.	[func]		dig now warns if 'RA' is not set in the answer when
			'RD' was set in the query.  host/nslookup skip servers
			that fail to set 'RA' when 'RD' is set unless a server
			is explicitly set.  [RT #15005]

1907.	[func]		host/nslookup now continue (default)/fail on SERVFAIL.
			[RT #15006]

1906.	[func]		dig now has a '-q queryname' and '+showsearch' options.
			[RT #15034]

1905.	[bug]		Strings returned from cfg_obj_asstring() should be
			treated as read-only.  The prototype for
			cfg_obj_asstring() has been updated to reflect this.
			[RT #15256]

1904.	[func]		Automatic empty zone creation for D.F.IP6.ARPA and
			friends.  Note: RFC 1918 zones are not yet covered by
			this but are likely to be in a future release.

			New options: empty-server, empty-contact,
			empty-zones-enable and disable-empty-zone.

1903.	[func]		ISC string copy API.

1902.	[func]		Attempt to make the amount of work performed in a
			iteration self tuning.  The covers nodes clean from
			the cache per iteration, nodes written to disk when
			rewriting a master file and nodes destroyed per
			iteration when destroying a zone or a cache.
			[RT #14996]

1901.	[cleanup]	Don't add DNSKEY records to the additional section.

1900.	[bug]		ixfr-from-differences failed to ensure that the
			serial number increased. [RT #15036]

1899.	[func]		named-checkconf now validates update-policy entries.
			[RT #14963]

1898.	[bug]		Extend ISC_SOCKADDR_FORMATSIZE and
			ISC_NETADDR_FORMATSIZE to allow for scope details.

1897.	[func]		x86 and x86_64 now have separate atomic locking
			implementations.

1896.	[bug]		Recursive clients soft quota support wasn't working
			as expected. [RT #15103]

1895.	[bug]		A escaped character is, potentially, converted to
			the output character set too early. [RT #14666]

1894.	[doc]		Review ARM for BIND 9.4.

1893.	[port]		Use uintptr_t if available. [RT #14606]

1892.	[func]		Support for SPF rdata type. [RT #15033]

1891.	[port]		freebsd: pthread_mutex_init can fail if it runs out
			of memory. [RT #14995]

1890.	[func]		Raise the UDP receive buffer size to 32k if it is
			less than 32k. [RT #14953]

1889.	[port]		sunos: non blocking i/o support. [RT #14951]

1888.	[func]		Support for IPSECKEY rdata type. [RT #14967]

1887.	[bug]		The cache could delete expired records too fast for
			clients with a virtual time in the past. [RT #14991]

1886.	[bug]		fctx_create() could return success even though it
			failed. [RT #14993]

1885.	[func]		dig: report the number of extra bytes still left in
			the packet after processing all the records.

1884.	[cleanup]	dighost.c: move external declarations into <dig/dig.h>.

1883.	[bug]		dnssec-signzone, dnssec-keygen: handle negative debug
			levels. [RT #14962]

1882.	[func]		Limit the number of recursive clients that can be
			waiting for a single query (<qname,qtype,qclass>) to
			resolve.  New options clients-per-query and
			max-clients-per-query.

1881.	[func]		Add a system test for named-checkconf. [RT #14931]

1880.	[func]		The lame cache is now done on a <qname,qclass,qtype>
			basis as some servers only appear to be lame for
			certain query types.  [RT #14916]

1879.	[func]		"USE INTERNAL MALLOC" is now runtime selectable.
			[RT #14892]

1878.	[func]		Detect duplicates of UDP queries we are recursing on
			and drop them.  New stats category "duplicate".
			[RT #2471]

1877.	[bug]		Fix unreasonably low quantum on call to
			dns_rbt_destroy2().  Remove unnecessary unhash_node()
			call. [RT #14919]

1876.	[func]		Additional memory debugging support to track size
			and mctx arguments. [RT #14814]

1875.	[bug]		process_dhtkey() was using the wrong memory context
			to free some memory. [RT #14890]

1874.	[port]		sunos: portability fixes. [RT #14814]

1873.	[port]		win32: isc__errno2result() now reports its caller.
			[RT #13753]

1872.	[port]		win32: Handle ERROR_NETNAME_DELETED.  [RT #13753]

1871.	[placeholder]

1870.	[func]		Added framework for handling multiple EDNS versions.
			[RT #14873]

1869.	[func]		dig can now specify the EDNS version when making
			a query. [RT #14873]

1868.	[func]		edns-udp-size can now be overridden on a per
			server basis. [RT #14851]

1867.	[bug]		It was possible to trigger a INSIST in
			dlv_validatezonekey(). [RT #14846]

1866.	[bug]		resolv.conf parse errors were being ignored by
			dig/host/nslookup. [RT #14841]

1865.	[bug]		Silently ignore nameservers in /etc/resolv.conf with
			bad addresses. [RT #14841]

1864.	[bug]		Don't try the alternative transfer source if you
			got a answer / transfer with the main source
			address. [RT #14802]

1863.	[bug]		rrset-order "fixed" error messages not complete.

1862.	[func]		Add additional zone data constancy checks.
			named-checkzone has extended checking of NS, MX and
			SRV record and the hosts they reference.
			named has extended post zone load checks.
			New zone options: check-mx and integrity-check.
			[RT #4940]

1861.	[bug]		dig could trigger a INSIST on certain malformed
			responses. [RT #14801]

1860.	[port]		solaris 2.8: hack_shutup_pthreadmutexinit was
			incorrectly set. [RT #14775]

1859.	[func]		Add support for CH A record. [RT #14695]

1858.	[bug]		The flush-zones-on-shutdown option wasn't being
			parsed. [RT #14686]

1857.	[bug]		named could trigger a INSIST() if reconfigured /
			reloaded too fast.  [RT #14673]

1856.	[doc]		Switch Docbook toolchain from DSSSL to XSL.
			[RT #11398]

1855.	[bug]		ixfr-from-differences was failing to detect changes
			of ttl due to dns_diff_subtract() was ignoring the ttl
			of records.  [RT #14616]

1854.	[bug]		lwres also needs to know the print format for
			(long long).  [RT #13754]

1853.	[bug]		Rework how DLV interacts with proveunsecure().
			[RT #13605]

1852.	[cleanup]	Remove last vestiges of dnssec-signkey and
			dnssec-makekeyset (removed from Makefile years ago).

1851.	[doc]		Doxygen comment markup. [RT #11398]

1850.	[bug]		Memory leak in lwres_getipnodebyaddr(). [RT #14591]

1849.	[doc]		All forms of the man pages (docbook, man, html) should
			have consistent copyright dates.

1848.	[bug]		Improve SMF integration. [RT #13238]

1847.	[bug]		isc_ondestroy_init() is called too late in
			dns_rbtdb_create()/dns_rbtdb64_create().
			[RT #13661]

1846.	[contrib]	query-loc-0.3.0 from Stephane Bortzmeyer
			<bortzmeyer@nic.fr>.

1845.	[bug]		Improve error reporting to distinguish between
			accept()/fcntl() and socket()/fcntl() errors.
			[RT #13745]

1844.	[bug]		inet_pton() accepted more that 4 hexadecimal digits
			for each 16 bit piece of the IPv6 address.  The text
			representation of a IPv6 address has been tightened
			to disallow this (draft-ietf-ipv6-addr-arch-v4-02.txt).
			[RT #5662]

1843.	[cleanup]	CINCLUDES takes precedence over CFLAGS.  This helps
			when CFLAGS contains "-I /usr/local/include"
			resulting in old header files being used.

1842.	[port]		cmsg_len() could produce incorrect results on
			some platform. [RT #13744]

1841.	[bug]		"dig +nssearch" now makes a recursive query to
			find the list of nameservers to query. [RT #13694]

1840.	[func]		dnssec-signzone can now randomize signature end times
			(dnssec-signzone -j jitter). [RT #13609]

1839.	[bug]		<isc/hash.h> was not being installed.

1838.	[cleanup]	Don't allow Linux capabilities to be inherited.
			[RT #13707]

1837.	[bug]		Compile time option ISC_FACILITY was not effective
			for 'named -u <user>'.  [RT #13714]

1836.	[cleanup]	Silence compiler warnings in hash_test.c.

1835.	[bug]		Update dnssec-signzone's usage message. [RT #13657]

1834.	[bug]		Bad memset in rdata_test.c. [RT #13658]

1833.	[bug]		Race condition in isc_mutex_lock_profile(). [RT #13660]

1832.	[bug]		named fails to return BADKEY on unknown TSIG algorithm.
			[RT #13620]

1831.	[doc]		Update named-checkzone documentation. [RT#13604]

1830.	[bug]		adb lame cache has sence of test reversed. [RT #13600]

1829.	[bug]		win32: "pid-file none;" broken. [RT #13563]

1828.	[bug]		isc_rwlock_init() failed to properly cleanup if it
			encountered a error. [RT #13549]

1827.	[bug]		host: update usage message for '-a'. [RT #37116]

1826.	[bug]		Missing DESTROYLOCK() in isc_mem_createx() on out
			of memory error. [RT #13537]

1825.	[bug]		Missing UNLOCK() on out of memory error from in
			rbtdb.c:subtractrdataset(). [RT #13519]

1824.	[bug]		Memory leak on dns_zone_setdbtype() failure.
			[RT #13510]

1823.	[bug]		Wrong macro used to check for point to point interface.
			[RT#13418]

1822.	[bug]		check-names test for RT was reversed. [RT #13382]

1821.	[placeholder]

1820.	[bug]		Gracefully handle acl loops. [RT #13659]

1819.	[bug]		The validator needed to check both the algorithm and
			digest types of the DS to determine if it could be
			used to introduce a secure zone. [RT #13593]

1818.	[bug]		'named-checkconf -z' triggered an INSIST. [RT #13599]

1817.	[func]		Add support for additional zone file formats for
			improving loading performance.  The masterfile-format
			option in named.conf can be used to specify a
			non-default format.  A separate command
			named-compilezone was provided to generate zone files
			in the new format.  Additionally, the -I and -O options
			for dnssec-signzone specify the input and output
			formats.

1816.	[port]		UnixWare: failed to compile lib/isc/unix/net.c.
			[RT #13597]

1815.	[bug]		nsupdate triggered a REQUIRE if the server was set
			without also setting the zone and it encountered
			a CNAME and was using TSIG.  [RT #13086]

1814.	[func]		UNIX domain controls are now supported.

1813.	[func]		Restructured the data locking framework using
			architecture dependent atomic operations (when
			available), improving response performance on
			multi-processor machines significantly.
			x86, x86_64, alpha, powerpc, and mips are currently
			supported.

1812.	[port]		win32: IN6_IS_ADDR_UNSPECIFIED macro is incorrect.
			[RT #13453]

1811.	[func]		Preserve the case of domain names in rdata during
			zone transfers. [RT #13547]

1810.	[bug]		configure, lib/bind/configure make different default
			decisions about whether to do a threaded build.
			[RT #13212]

1809.	[bug]		"make distclean" failed for libbind if the platform
			is not supported.

1808.	[bug]		zone.c:notify_zone() contained a race condition,
			zone->db could change underneath it.  [RT #13511]

1807.	[bug]		When forwarding (forward only) set the active domain
			from the forward zone name. [RT #13526]

1806.	[bug]		The resolver returned the wrong result when a CNAME /
			DNAME was encountered when fetching glue from a
			secure namespace. [RT #13501]

1805.	[bug]		Pending status was not being cleared when DLV was
			active. [RT #13501]

1804.	[bug]		Ensure that if we are queried for glue that it fits
			in the additional section or TC is set to tell the
			client to retry using TCP. [RT #10114]

1803.	[bug]		dnssec-signzone sometimes failed to remove old
			RRSIGs. [RT #13483]

1802.	[bug]		Handle connection resets better. [RT #11280]

1801.	[func]		Report differences between hints and real NS rrset
			and associated address records.

1800.	[bug]		Changes #1719 allowed a INSIST to be triggered.
			[RT #13428]

1799.	[bug]		'rndc flushname' failed to flush negative cache
			entries. [RT #13438]

1798.	[func]		The server syntax has been extended to support a
			range of servers.  [RT #11132]

1797.	[func]		named-checkconf now check acls to verify that they
			only refer to existing acls. [RT #13101]

1796.	[func]		"rndc freeze/thaw" now freezes/thaws all zones.

1795.	[bug]		"rndc dumpdb" was not fully documented.  Minor
			formating issues with "rndc dumpdb -all".  [RT #13396]

1794.	[func]		Named and named-checkzone can now both check for
			non-terminal wildcard records.

1793.	[func]		Extend adjusting TTL warning messages. [RT #13378]

1792.	[func]		New zone option "notify-delay".  Specify a minimum
			delay between sets of NOTIFY messages.

1791.	[bug]		'host -t a' still printed out AAAA and MX records.
			[RT #13230]

1790.	[cleanup]	Move lib/dns/sec/dst up into lib/dns.  This should
			allow parallel make to succeed.

1789.	[bug]		Prerequisite test for tkey and dnssec could fail
			with "configure --with-libtool".

1788.	[bug]		libbind9.la/libbind9.so needs to link against
			libisccfg.la/libisccfg.so.

1787.	[port]		HPUX: both "cc" and "gcc" need -Wl,+vnocompatwarnings.

1786.	[port]		AIX: libt_api needs to be taught to look for
			T_testlist in the main executable (--with-libtool).
			[RT #13239]

1785.	[bug]		libbind9.la/libbind9.so needs to link against
			libisc.la/libisc.so.

1784.	[cleanup]	"libtool -allow-undefined" is the default.
			Leave hooks in configure to allow it to be set
			if needed in the future.

1783.	[cleanup]	We only need one copy of libtool.m4, ltmain.sh in the
			source tree.

1782.	[port]		OSX: --with-libtool + --enable-libbind broke on
			__evOptMonoTime.  [RT #13219]

1781.	[port]		FreeBSD 5.3: set PTHREAD_SCOPE_SYSTEM. [RT #12810]

1780.	[bug]		Update libtool to 1.5.10.

1779.	[port]		OSF 5.1: libtool didn't handle -pthread correctly.

1778.	[port]		HUX 11.11: fix broken IN6ADDR_ANY_INIT and
			IN6ADDR_LOOPBACK_INIT macros.

1777.	[port]		OSF 5.1: fix broken IN6ADDR_ANY_INIT and
			IN6ADDR_LOOPBACK_INIT macros.

1776.	[port]		Solaris 2.9: fix broken IN6ADDR_ANY_INIT and
			IN6ADDR_LOOPBACK_INIT macros.

1775.	[bug]		Only compile getnetent_r.c when threaded. [RT #13205]

1774.	[port]		Aix: Silence compiler warnings / build failures.
			[RT #13154]

1773.	[bug]		Fast retry on host / net unreachable. [RT #13153]

1772.	[placeholder]

1771.	[placeholder]

1770.	[bug]		named-checkconf failed to report missing a missing
			file clause for rbt{64} master/hint zones. [RT#13009]

1769.	[port]		win32: change compiler flags /MTd ==> /MDd,
			/MT ==> /MD.

1768.	[bug]		nsecnoexistnodata() could be called with a non-NSEC
			rdataset. [RT #12907]

1767.	[port]		Builds on IPv6 platforms without IPv6 Advanced API
			support for (struct in6_pktinfo) failed.  [RT #13077]

1766.	[bug]		Update the master file timestamp on successful refresh
			as well as the journal's timestamp. [RT# 13062]

1765.	[bug]		configure --with-openssl=auto failed. [RT #12937]

1764.	[bug]		dns_zone_replacedb failed to emit a error message
			if there was no SOA record in the replacement db.
			[RT #13016]

1763.	[func]		Perform sanity checks on NS records which refer to
			'in zone' names. [RT #13002]

1762.	[bug]		isc_interfaceiter_create() could return ISC_R_SUCCESS
			even when it failed. [RT #12995]

1761.	[bug]		'rndc dumpdb' didn't report unassociated entries.
			[RT #12971]

1760.	[bug]		Host / net unreachable was not penalising rtt
			estimates. [RT #12970]

1759.	[bug]		Named failed to startup if the OS supported IPv6
			but had no IPv6 interfaces configured. [RT #12942]

1758.	[func]		Don't send notify messages to self. [RT #12933]

1757.	[func]		host now can turn on memory debugging flags with '-m'.

1756.	[func]		named-checkconf now checks the logging configuration.
			[RT #12352]

1755.	[func]		allow-update is now settable at the options / view
			level. [RT #6636]

1754.	[bug]		We weren't always attempting to query the parent
			server for the DS records at the zone cut.
			[RT #12774]

1753.	[bug]		Don't serve a slave zone which has no NS records.
			[RT #12894]

1752.	[port]		Move isc_app_start() to after ns_os_daemonise()
			as some fork() implementations unblock the signals
			that are blocked by isc_app_start(). [RT #12810]

1751.	[bug]		--enable-getifaddrs failed under linux. [RT #12867]

1750.	[port]		lib/bind/make/rules.in:subdirs was not bash friendly.
			[RT #12864]

1749.	[bug]		'check-names response ignore;' failed to ignore.
			[RT #12866]

1748.	[func]		dig now returns the byte count for axfr/ixfr.

1747.	[bug]		BIND 8 compatibility: named/named-checkconf failed
			to parse "host-statistics-max" in named.conf.

1746.	[func]		Make public the function to read a key file,
			dst_key_read_public(). [RT #12450]

1745.	[bug]		Dig/host/nslookup accept replies from link locals
			regardless of scope if no scope was specified when
			query was sent. [RT #12745]

1744.	[bug]		If tuple2msgname() failed to convert a tuple to
			a name a REQUIRE could be triggered. [RT #12796]

1743.	[bug]		If isc_taskmgr_create() was not able to create the
			requested number of worker threads then destruction
			of the manager would trigger an INSIST() failure.
			[RT #12790]

1742.	[bug]		Deleting all records at a node then adding a
			previously existing record, in a single UPDATE
			transaction, failed to leave / regenerate the
			associated RRSIG records. [RT #12788]

1741.	[bug]		Deleting all records at a node in a secure zone
			using a update-policy grant failed. [RT #12787]

1740.	[bug]		Replace rbt's hash algorithm as it performed badly
			with certain zones. [RT #12729]

			NOTE: a hash context now needs to be established
			via isc_hash_create() if the application was not
			already doing this.

1739.	[bug]		dns_rbt_deletetree() could incorrectly return
			ISC_R_QUOTA.  [RT #12695]

1738.	[bug]		Enable overrun checking by default. [RT #12695]

1737.	[bug]		named failed if more than 16 masters were specified.
			[RT #12627]

1736.	[bug]		dst_key_fromnamedfile() could fail to read a
			public key. [RT #12687]

1735.	[bug]		'dig +sigtrace' could die with a REQUIRE failure.
			[RE #12688]

1734.	[cleanup]	'rndc-confgen -a -t' remove extra '/' in path.
			[RT #12588]

1733.	[bug]		Return non-zero exit status on initial load failure.
			[RT #12658]

1732.	[bug]		'rrset-order name "*"' wasn't being applied to ".".
			[RT #12467]

1731.	[port]		darwin: relax version test in ifconfig.sh.
			[RT #12581]

1730.	[port]		Determine the length type used by the socket API.
			[RT #12581]

1729.	[func]		Improve check-names error messages.

1728.	[doc]		Update check-names documentation.

1727.	[bug]		named-checkzone: check-names support didn't match
			documentation.

1726.	[port]		aix5: add support for aix5.

1725.	[port]		linux: update error message on interaction of threads,
			capabilities and setuid support (named -u). [RT #12541]

1724.	[bug]		Look for DNSKEY records with "dig +sigtrace".
			[RT #12557]

1723.	[cleanup]	Silence compiler warnings from t_tasks.c. [RT #12493]

1722.	[bug]		Don't commit the journal on malformed ixfr streams.
			[RT #12519]

1721.	[bug]		Error message from the journal processing were not
			always identifying the relevant journal. [RT #12519]

1720.	[bug]		'dig +chase' did not terminate on a RFC 2308 Type 1
			negative response. [RT #12506]

1719.	[bug]		named was not correctly caching a RFC 2308 Type 1
			negative response. [RT #12506]

1718.	[bug]		nsupdate was not handling RFC 2308 Type 3 negative
			responses when looking for the zone / master server.
			[RT #12506]

1717.	[port]		solaris: ifconfig.sh did not support Solaris 10.
			"ifconfig.sh down" didn't work for Solaris 9.

1716.	[doc]		named.conf(5) was being installed in the wrong
			location.  [RT# 12441]

1715.	[func]		'dig +trace' now randomly selects the next servers
			to try.  Report if there is a bad delegation.

1714.	[bug]		dig/host/nslookup were only trying the first
			address when a nameserver was specified by name.
			[RT #12286]

1713.	[port]		linux: extend capset failure message to say:
			please ensure that the capset kernel module is
			loaded.  see insmod(8)

1712.	[bug]		Missing FULLCHECK for "trusted-key" in dig.

1711.	[func]		'rndc unfreeze' has been deprecated by 'rndc thaw'.

1710.	[func]		'rndc notify zone [class [view]]' resend the NOTIFY
			messages for the specified zone. [RT #9479]

1709.	[port]		solaris: add SMF support from Sun.

1708.	[cleanup]	Replaced dns_fullname_hash() with dns_name_fullhash()
			for conformance to the name space convention.  Binary
			backward compatibility to the old function name is
			provided. [RT #12376]

1707.	[contrib]	sdb/ldap updated to version 1.0-beta.

1706.	[bug]		'rndc stop' failed to cause zones to be flushed
			sometimes. [RT #12328]

1705.	[func]		Allow the journal's name to be changed via named.conf.

1704.	[port]		lwres needed a snprintf() implementation for
			platforms without snprintf().  Add missing
			"#include <isc/print.h>". [RT #12321]

1703.	[bug]		named would loop sending NOTIFY messages when it
			failed to receive a response. [RT #12322]

1702.	[bug]		also-notify should not be applied to built in zones.
			[RT #12323]

1701.	[doc]		A minimal named.conf man page.

1700.	[func]		nslookup is no longer to be treated as deprecated.
			Remove "deprecated" warning message.  Add man page.

1699.	[bug]		dnssec-signzone can generate "not exact" errors
			when resigning. [RT #12281]

1698.	[doc]		Use reserved IPv6 documentation prefix.

1697.	[bug]		xxx-source{,-v6} was not effective when it
			specified one of listening addresses and a
			different port than the listening port. [RT #12257]

1696.	[bug]		dnssec-signzone failed to clean out nodes that
			consisted of only NSEC and RRSIG records.
			[RT #12154]

1695.	[bug]		DS records when forwarding require special handling.
			[RT #12133]

1694.	[bug]		Report if the builtin views of "_default" / "_bind"
			are defined in named.conf. [RT #12023]

1693.	[bug]		max-journal-size was not effective for master zones
			with ixfr-from-differences set. [RT# 12024]

1692.	[bug]		Don't set -I, -L and -R flags when libcrypto is in
			/usr/lib. [RT #11971]

1691.	[bug]		sdb's attachversion was not complete. [RT #11990]

1690.	[bug]		Delay detaching view from the client until UPDATE
			processing completes when shutting down. [RT #11714]

1689.	[bug]		DNS_NAME_TOREGION() and DNS_NAME_SPLIT() macros
			contained gratuitous semicolons. [RT #11707]

1688.	[bug]		LDFLAGS was not supported.

1687.	[bug]		Race condition in dispatch. [RT #10272]

1686.	[bug]		Named sent a extraneous NOTIFY when it received a
			redundant UPDATE request. [RT #11943]

1685.	[bug]		Change #1679 loop tests weren't quite right.

1684.	[func]		ixfr-from-differences now takes master and slave in
			addition to yes and no at the options and view levels.

1683.	[bug]		dig +sigchase could leak memory. [RT #11445]

1682.	[port]		Update configure test for (long long) printf format.
			[RT #5066]

1681.	[bug]		Only set SO_REUSEADDR when a port is specified in
			isc_socket_bind(). [RT #11742]

1680.	[func]		rndc: the source address can now be specified.

1679.	[bug]		When there was a single nameserver with multiple
			addresses for a zone not all addresses were tried.
			[RT #11706]

1678.	[bug]		RRSIG should use TYPEXXXXX for unknown types.

1677.	[bug]		dig: +aaonly didn't work, +aaflag undocumented.

1676.	[func]		New option "allow-query-cache".  This lets
			allow-query be used to specify the default zone
			access level rather than having to have every
			zone override the global value.  allow-query-cache
			can be set at both the options and view levels.
			If allow-query-cache is not set allow-query applies.

1675.	[bug]		named would sometimes add extra NSEC records to
			the authority section.

1674.	[port]		linux: increase buffer size used to scan
			/proc/net/if_inet6.

1673.	[port]		linux: issue a error messages if IPv6 interface
			scans fails.

1672.	[cleanup]	Tests which only function in a threaded build
			now return R:THREADONLY (rather than R:UNTESTED)
			in a non-threaded build.

1671.	[contrib]	queryperf: add NAPTR to the list of known types.

1670.	[func]		Log UPDATE requests to slave zones without an acl as
			"disabled" at debug level 3. [RT# 11657]

1669.	[placeholder]

1668.	[bug]		DIG_SIGCHASE was making bin/dig/host dump core.

1667.	[port]		linux: not all versions have IF_NAMESIZE.

1666.	[bug]		The optional port on hostnames in dual-stack-servers
			was being ignored.

1665.	[func]		rndc now allows addresses to be set in the
			server clauses.

1664.	[bug]		nsupdate needed KEY for SIG(0), not DNSKEY.

1663.	[func]		Look for OpenSSL by default.

1662.	[bug]		Change #1658 failed to change one use of 'type'
			to 'keytype'.

1661.	[bug]		Restore dns_name_concatenate() call in
			adb.c:set_target().  [RT #11582]

1660.	[bug]		win32: connection_reset_fix() was being called
			unconditionally.  [RT #11595]

1659.	[cleanup]	Cleanup some messages that were referring to KEY vs
			DNSKEY, NXT vs NSEC and SIG vs RRSIG.

1658.	[func]		Update dnssec-keygen to default to KEY for HMAC-MD5
			and DH.  Tighten which options apply to KEY and
			DNSKEY records.

1657.	[doc]		ARM: document query log output.

1656.	[doc]		Update DNSSEC description in ARM to cover DS, NSEC
			DNSKEY and RRSIG.  [RT #11542]

1655.	[bug]		Logging multiple versions w/o a size was broken.
			[RT #11446]

1654.	[bug]		isc_result_totext() contained array bounds read
			error.

1653.	[func]		Add key type checking to dst_key_fromfilename(),
			DST_TYPE_KEY should be used to read TSIG, TKEY and
			SIG(0) keys.

1652.	[bug]		TKEY still uses KEY.

1651.	[bug]		dig: process multiple dash options.

1650.	[bug]		dig, nslookup: flush standard out after each command.

1649.	[bug]		Silence "unexpected non-minimal diff" message.
			[RT #11206]

1648.	[func]		Update dnssec-lookaside named.conf syntax to support
			multiple dnssec-lookaside namespaces (not yet
			implemented).

1647.	[bug]		It was possible trigger a INSIST when chasing a DS
			record that required walking back over a empty node.
			[RT #11445]

1646.	[bug]		win32: logging file versions didn't work with
			non-UNC filenames.  [RT#11486]

1645.	[bug]		named could trigger a REQUIRE failure if multiple
			masters with keys are specified.

1644.	[bug]		Update the journal modification time after a
			successful refresh query. [RT #11436]

1643.	[bug]		dns_db_closeversion() could leak memory / node
			references. [RT #11163]

1642.	[port]		Support OpenSSL implementations which don't have
			DSA support. [RT #11360]

1641.	[bug]		Update the check-names description in ARM. [RT #11389]

1640.	[bug]		win32: isc_socket_cancel(ISC_SOCKCANCEL_ACCEPT) was
			incorrectly closing the socket.  [RT #11291]

1639.	[func]		Initial dlv system test.

1638.	[bug]		"ixfr-from-differences" could generate a REQUIRE
			failure if the journal open failed. [RT #11347]

1637.	[bug]		Node reference leak on error in addnoqname().

1636.	[bug]		The dump done callback could get ISC_R_SUCCESS even if
			a error had occurred.  The database version no longer
			matched the version of the database that was dumped.

1635.	[bug]		Memory leak on error in query_addds().

1634.	[bug]		named didn't supply a useful error message when it
			detected duplicate views.  [RT #11208]

1633.	[bug]		named should return NOTIMP to update requests to a
			slaves without a allow-update-forwarding acl specified.
			[RT #11331]

1632.	[bug]		nsupdate failed to send prerequisite only UPDATE
			messages. [RT #11288]

1631.	[bug]		dns_journal_compact() could sometimes corrupt the
			journal. [RT #11124]

1630.	[contrib]	queryperf: add support for IPv6 transport.

1629.	[func]		dig now supports IPv6 scoped addresses with the
			extended format in the local-server part. [RT #8753]

1628.	[bug]		Typo in Compaq Trucluster support. [RT# 11264]

1627.	[bug]		win32: sockets were not being closed when the
			last external reference was removed. [RT# 11179]

1626.	[bug]		--enable-getifaddrs was broken. [RT#11259]

1625.	[bug]		named failed to load/transfer RFC2535 signed zones
			which contained CNAMES. [RT# 11237]

1624.	[bug]		zonemgr_putio() call should be locked. [RT# 11163]

1623.	[bug]		A serial number of zero was being displayed in the
			"sending notifies" log message when also-notify was
			used. [RT #11177]

1622.	[func]		probe the system to see if IPV6_(RECV)PKTINFO is
			available, and suppress wildcard binding if not.

1621.	[bug]		match-destinations did not work for IPv6 TCP queries.
			[RT# 11156]

1620.	[func]		When loading a zone report if it is signed. [RT #11149]

1619.	[bug]		Missing ISC_LIST_UNLINK in end_reserved_dispatches().
			[RT# 11118]

1618.	[bug]		Fencepost errors in dns_name_ishostname() and
			dns_name_ismailbox() could trigger a INSIST().

1617.	[port]		win32: VC++ 6.0 support.

1616.	[compat]	Ensure that named's version is visible in the core
			dump. [RT #11127]

1615.	[port]		Define ISC_SOCKADDR_LEN_T based on _BSD_SOCKLEN_T_ if
			it is defined.

1614.	[port]		win32: silence resource limit messages. [RT# 11101]

1613.	[bug]		Builds would fail on machines w/o a if_nametoindex().
			Missing #ifdef ISC_PLATFORM_HAVEIFNAMETOINDEX/#endif.
			[RT #11119]

1612.	[bug]		check-names at the option/view level could trigger
			an INSIST. [RT# 11116]

1611.	[bug]		solaris: IPv6 interface scanning failed to cope with
			no active IPv6 interfaces.

1610.	[bug]		On dual stack machines "dig -b" failed to set the
			address type to be looked up with "@server".
			[RT #11069]

1609.	[func]		dig now has support to chase DNSSEC signature chains.
			Requires -DDIG_SIGCHASE=1 to be set in STD_CDEFINES.

			DNSSEC validation code in dig coded by Olivier Courtay
			(olivier.courtay@irisa.fr) for the IDsA project
			(http://idsa.irisa.fr).

1608.	[func]		dig and host now accept -4/-6 to select IP transport
			to use when making queries.

1607.	[bug]		dig, host and nslookup were still using random()
			to generate query ids. [RT# 11013]

1606.	[bug]		DLV insecurity proof was failing.

1605.	[func]		New dns_db_find() option DNS_DBFIND_COVERINGNSEC.

1604.	[bug]		A xfrout_ctx_create() failure would result in
			xfrout_ctx_destroy() being called with a
			partially initialized structure.

1603.	[bug]		nsupdate: set interactive based on isatty().
			[RT# 10929]

1602.	[bug]		Logging to a file failed unless a size was specified.
			[RT# 10925]

1601.	[bug]		Silence spurious warning 'both "recursion no;" and
			"allow-recursion" active' warning from view "_bind".
			[RT# 10920]

1600.	[bug]		Duplicate zone pre-load checks were not case
			insensitive.

1599.	[bug]		Fix memory leak on error path when checking named.conf.

1598.	[func]		Specify that certain parts of the namespace must
			be secure (dnssec-must-be-secure).

1597.	[func]		Allow notify-source and query-source to be specified
			on a per server basis similar to transfer-source.
			[RT #6496]

1596.	[func]		Accept 'notify-source' style syntax for query-source.

1595.	[func]		New notify type 'master-only'.  Enable notify for
			master zones only.

1594.	[bug]		'rndc dumpdb' could prevent named from answering
			queries while the dump was in progress.  [RT #10565]

1593.	[bug]		rndc should return "unknown command" to unknown
			commands. [RT# 10642]

1592.	[bug]		configure_view() could leak a dispatch. [RT# 10675]

1591.	[bug]		libbind: updated to BIND 8.4.5.

1590.	[port]		netbsd: update thread support.

1589.	[func]		DNSSEC lookaside validation.

1588.	[bug]		win32: TCP sockets could become blocked. [RT #10115]

1587.	[bug]		dns_message_settsigkey() failed to clear existing key.
			[RT #10590]

1586.	[func]		"check-names" is now implemented.

1585.	[placeholder]

1584.	[bug]		"make test" failed with a read only source tree.
			[RT #10461]

1583.	[bug]		Records add via UPDATE failed to get the correct trust
			level. [RT #10452]

1582.	[bug]		rrset-order failed to work on RRsets with more
			than 32 elements. [RT #10381]

1581.	[func]		Disable DNSSEC support by default.  To enable
			DNSSEC specify "dnssec-enable yes;" in named.conf.

1580.	[bug]		Zone destruction on final detach takes a long time.
			[RT #3746]

1579.	[bug]		Multiple task managers could not be created.

1578.	[bug]		Don't use CLASS E IPv4 addresses when resolving.
			[RT #10346]

1577.	[bug]		Use isc_uint32_t in ultrasparc optimizer bug
			workaround code. [RT #10331]

1576.	[bug]		Race condition in dns_dispatch_addresponse().
			[RT# 10272]

1575.	[func]		Log TSIG name on TSIG verify failure. [RT #4404]

1574.	[bug]		Don't attempt to open the controls socket(s) when
			running tests. [RT #9091]

1573.	[port]		linux: update to libtool 1.5.2 so that
			"make install DESTDIR=/xx" works with
			"configure --with-libtool".  [RT #9941]

1572.	[bug]		nsupdate: sign the soa query to find the enclosing
			zone if the server is specified. [RT #10148]

1571.	[bug]		rbt:hash_node() could fail leaving the hash table
			in an inconsistent state.  [RT #10208]

1570.	[bug]		nsupdate failed to handle classes other than IN.
			New keyword 'class' which sets the default class.
			[RT #10202]

1569.	[func]		nsupdate new command 'answer' which displays the
			complete answer message to the last update.

1568.	[bug]		nsupdate now reports that the update failed in
			interactive mode. [RT# 10236]

1567.	[maint]		B.ROOT-SERVERS.NET is now 192.228.79.201.

1566.	[port]		Support for the cmsg framework on Solaris and HP/UX.
			This also solved the problem that match-destinations
			for IPv6 addresses did not work on these systems.
			[RT #10221]

1565.	[bug]		CD flag should be copied to outgoing queries unless
			the query is under a secure entry point in which case
			CD should be set.

1564.	[func]		Attempt to provide a fallback entropy source to be
			used if named is running chrooted and named is unable
			to open entropy source within the chroot area.
			[RT #10133]

1563.	[bug]		Gracefully fail when unable to obtain neither an IPv4
			nor an IPv6 dispatch. [RT #10230]

1562.	[bug]		isc_socket_create() and isc_socket_accept() could
			leak memory under error conditions. [RT #10230]

1561.	[bug]		It was possible to release the same name twice if
			named ran out of memory. [RT #10197]

1560.	[port]		FreeBSD: work around FreeBSD 5.2 mapping EAI_NODATA
			and EAI_NONAME to the same value.

1559.	[port]		named should ignore SIGFSZ.

1558.	[func]		New DNSSEC 'disable-algorithms'.  Support entry into
			child zones for which we don't have a supported
			algorithm.  Such child zones are treated as unsigned.

1557.	[func]		Implement missing DNSSEC tests for
			* NOQNAME proof with wildcard answers.
			* NOWILDARD proof with NXDOMAIN.
			Cache and return NOQNAME with wildcard answers.

1556.	[bug]		nsupdate now treats all names as fully qualified.
			[RT #6427]

1555.	[func]		'rrset-order cyclic' no longer has a random starting
			point per query. [RT #7572]

1554.	[bug]		dig, host, nslookup failed when no nameservers
			were specified in /etc/resolv.conf. [RT #8232]

1553.	[bug]		The windows socket code could stop accepting
			connections. [RT#10115]

1552.	[bug]		Accept NOTIFY requests from mapped masters if
			matched-mapped is set. [RT #10049]

1551.	[port]		Open "/dev/null" before calling chroot().

1550.	[port]		Call tzset(), if available, before calling chroot().

1549.	[func]		named-checkzone can now write out the zone contents
			in a easily parsable format (-D and -o).

1548.	[bug]		When parsing APL records it was possible to silently
			accept out of range ADDRESSFAMILY values. [RT# 9979]

1547.	[bug]		Named wasted memory recording duplicate lame zone
			entries. [RT #9341]

1546.	[bug]		We were rejecting valid secure CNAME to negative
			answers.

1545.	[bug]		It was possible to leak memory if named was unable to
			bind to the specified transfer source and TSIG was
			being used. [RT #10120]

1544.	[bug]		Named would logged a single entry to a file despite it
			being over the specified size limit.

1543.	[bug]		Logging using "versions unlimited" did not work.

1542.	[placeholder]

1541.	[func]		NSEC now uses new bitmap format.

1540.	[bug]		"rndc reload <dynamiczone>" was silently accepted.
			[RT #8934]

1539.	[bug]		Open UDP sockets for notify-source and transfer-source
			that use reserved ports at startup. [RT #9475]

1538.	[placeholder]	rt9997

1537.	[func]		New option "querylog".  If set specify whether query
			logging is to be enabled or disabled at startup.

1536.	[bug]		Windows socket code failed to log a error description
			when returning ISC_R_UNEXPECTED. [RT #9998]

1535.	[placeholder]

1534.	[bug]		Race condition when priming cache. [RT# 9940]

1533.	[func]		Warn if both "recursion no;" and "allow-recursion"
			are active. [RT# 4389]

1532.	[port]		netbsd: the configure test for <sys/sysctl.h>
			requires <sys/param.h>.

1531.	[port]		AIX more libtool fixes.

1530.	[bug]		It was possible to trigger a INSIST() failure if a
			slave master file was removed at just the correct
			moment. [RT #9462]

1529.	[bug]		"notify explicit;" failed to log that NOTIFY messages
			were being sent for the zone. [RT# 9442]

1528.	[cleanup]	Simplify some dns_name_ functions based on the
			deprecation of bitstring labels.

1527.	[cleanup]	Reduce the number of gettimeofday() calls without
			losing necessary timer granularity.

1526.	[func]		Implemented "additional section caching (or acache)",
			an internal cache framework for additional section
			content to improve response performance.  Several
			configuration options were provided to control the
			behavior.

1525.	[bug]		dns_cache_create() could trigger a REQUIRE
			failure in isc_mem_put() during error cleanup.
			[RT# 9360]

1524.	[port]		AIX needs to be able to resolve all symbols when
			creating shared libraries (--with-libtool).

1523.	[bug]		Fix race condition in rbtdb. [RT# 9189]

1522.	[bug]		dns_db_findnode() relax the requirements on 'name'.
			[RT# 9286]

1521.	[bug]		dns_view_createresolver() failed to check the
			result from isc_mem_create(). [RT# 9294]

1520.	[protocol]	Add SSHFP (SSH Finger Print) type.

1519.	[bug]		dnssec-signzone:nsec_setbit() computed the wrong
			length of the new bitmap.

1518.	[bug]		dns_nsec_buildrdata(), and hence dns_nsec_build(),
			contained a off-by-one error when working out the
			number of octets in the bitmap.

1517.	[port]		Support for IPv6 interface scanning on HP/UX and
			TrueUNIX 5.1.

1516.	[func]		Roll the DNSSEC types to RRSIG, NSEC and DNSKEY.

1515.	[func]		Allow transfer source to be set in a server statement.
			[RT #6496]

1514.	[bug]		named: isc_hash_destroy() was being called too early.
			[RT #9160]

1513.	[doc]		Add "US" to root-delegation-only exclude list.

1512.	[bug]		Extend the delegation-only logging to return query
			type, class and responding nameserver.

1511.	[bug]		delegation-only was generating false positives
			on negative answers from sub-zones.

1510.	[func]		New view option "root-delegation-only".  Apply
			delegation-only check to all TLDs and root.
			Note there are some TLDs that are NOT delegation
			only (e.g. DE, LV, US and MUSEUM) these can be excluded
			from the checks by using exclude.

			root-delegation-only exclude {
				"DE"; "LV"; "US"; "MUSEUM";
			};

1509.	[bug]		Hint zones should accept delegation-only.  Forward
			zone should not accept delegation-only.

1508.	[bug]		Don't apply delegation-only checks to answers from
			forwarders.

1507.	[bug]		Handle BIND 8 style returns to NS queries to parents
			when making delegation-only checks.

1506.	[bug]		Wrong return type for dns_view_isdelegationonly().

1505.	[bug]		Uninitialized rdataset in sdb. [RT #8750]

1504.	[func]		New zone type "delegation-only".

1503.	[port]		win32: install libeay32.dll outside of system32.

1502.	[bug]		nsupdate: adjust timeouts for UPDATE requests over TCP.

1501.	[func]		Allow TCP queue length to be specified via
			named.conf, tcp-listen-queue.

1500.	[bug]		host failed to lookup MX records.  Also look up
			AAAA records.

1499.	[bug]		isc_random need to be seeded better if arc4random()
			is not used.

1498.	[port]		bsdos: 5.x support.

1497.	[placeholder]

1496.	[port]		test for pthread_attr_setstacksize().

1495.	[cleanup]	Replace hash functions with universal hash.

1494.	[security]	Turn on RSA BLINDING as a precaution.

1493.	[placeholder]

1492.	[cleanup]	Preserve rwlock quota context when upgrading /
			downgrading. [RT #5599]

1491.	[bug]		dns_master_dump*() would produce extraneous $ORIGIN
			lines. [RT #6206]

1490.	[bug]		Accept reading state as well as working state in
			ns_client_next(). [RT #6813]

1489.	[compat]	Treat 'allow-update' on slave zones as a warning.
			[RT #3469]

1488.	[bug]		Don't override trust levels for glue addresses.
			[RT #5764]

1487.	[bug]		A REQUIRE() failure could be triggered if a zone was
			queued for transfer and the zone was then removed.
			[RT #6189]

1486.	[bug]		isc_print_snprintf() '%%' consumed one too many format
			characters. [RT# 8230]

1485.	[bug]		gen failed to handle high type values. [RT #6225]

1484.	[bug]		The number of records reported after a AXFR was wrong.
			[RT #6229]

1483.	[bug]		dig axfr failed if the message id in the answer failed
			to match that in the request.  Only the id in the first
			message is required to match. [RT #8138]

1482.	[bug]		named could fail to start if the kernel supports
			IPv6 but no interfaces are configured.  Similarly
			for IPv4. [RT #6229]

1481.	[bug]		Refresh and stub queries failed to use masters keys
			if specified. [RT #7391]

1480.	[bug]		Provide replay protection for rndc commands.  Full
			replay protection requires both rndc and named to
			be updated.  Partial replay protection (limited
			exposure after restart) is provided if just named
			is updated.

1479.	[bug]		cfg_create_tuple() failed to handle out of
			memory cleanup.  parse_list() would leak memory
			on syntax errors.

1478.	[port]		ifconfig.sh didn't account for other virtual
			interfaces.  It now takes a optional argument
			to specify the first interface number. [RT #3907]

1477.	[bug]		memory leak using stub zones and TSIG.

1476.	[placeholder]

1475.	[port]		Probe for old sprintf().

1474.	[port]		Provide strtoul() and memmove() for platforms
			without them.

1473.	[bug]		create_map() and create_string() failed to handle out
			of memory cleanup.  [RT #6813]

1472.	[contrib]	idnkit-1.0 from JPNIC, replaces mdnkit.

1471.	[bug]		libbind: updated to BIND 8.4.0.

1470.	[bug]		Incorrect length passed to snprintf. [RT #5966]

1469.	[func]		Log end of outgoing zone transfer at same level
			as the start of transfer is logged. [RT #4441]

1468.	[func]		Internal zones are no longer counted for
			'rndc status'.  [RT #4706]

1467.	[func]		$GENERATES now supports optional class and ttl.

1466.	[bug]		lwresd configuration errors resulted in memory
			and lock leaks.  [RT #5228]

1465.	[bug]		isc_base64_decodestring() and isc_base64_tobuffer()
			failed to check that trailing bits were zero allowing
			some invalid base64 strings to be accepted.  [RT #5397]

1464.	[bug]		Preserve "out of zone" data for outgoing zone
			transfers. [RT #5192]

1463.	[bug]		dns_rdata_from{wire,struct}() failed to catch bad
			NXT bit maps. [RT #5577]

1462.	[bug]		parse_sizeval() failed to check the token type.
			[RT #5586]

1461.	[bug]		Remove deadlock from rbtdb code. [RT #5599]

1460.	[bug]		inet_pton() failed to reject certain malformed
			IPv6 literals.

1459.	[placeholder]

1458.	[cleanup]	sprintf() -> snprintf().

1457.	[port]		Provide strlcat() and strlcpy() for platforms without
			them.

1456.	[contrib]	gen-data-queryperf.py from Stephane Bortzmeyer.

1455.	[bug]		<netaddr> missing from server grammar in
			doc/misc/options. [RT #5616]

1454.	[port]		Use getifaddrs() if available for interface scanning.
			--disable-getifaddrs to override.  Glibc currently
			has a getifaddrs() that does not support IPv6.
			Use --enable-getifaddrs=glibc to force the use of
			this version under linux machines.

1453.	[doc]		ARM: $GENERATE example wasn't accurate. [RT #5298]

1452.	[placeholder]

1451.	[bug]		rndc-confgen didn't exit with a error code for all
			failures. [RT #5209]

1450.	[bug]		Fetching expired glue failed under certain
			circumstances.  [RT #5124]

1449.	[bug]		query_addbestns() didn't handle running out of memory
			gracefully.

1448.	[bug]		Handle empty wildcards labels.

1447.	[bug]		We were casting (unsigned int) to and from (void *).
			rdataset->private4 is now rdataset->privateuint4
			to reflect a type change.

1446.	[func]		Implemented undocumented alternate transfer sources
			from BIND 8.  See use-alt-transfer-source,
			alt-transfer-source and alt-transfer-source-v6.

			SECURITY: use-alt-transfer-source is ENABLED unless
			you are using views.  This may cause a security risk
			resulting in accidental disclosure of wrong zone
			content if the master supplying different source
			content based on IP address.  If you are not certain
			ISC recommends setting use-alt-transfer-source no;

1445.	[bug]		DNS_ADBFIND_STARTATROOT broke stub zones.  This has
			been replaced with DNS_ADBFIND_STARTATZONE which
			causes the search to start using the closest zone.

1444.	[func]		dns_view_findzonecut2() allows you to specify if the
			cache should be searched for zone cuts.

1443.	[func]		Masters lists can now be specified and referenced
			in zone masters clauses and other masters lists.

1442.	[func]		New functions for manipulating port lists:
			dns_portlist_create(), dns_portlist_add(),
			dns_portlist_remove(), dns_portlist_match(),
			dns_portlist_attach() and dns_portlist_detach().

1441.	[func]		It is now possible to tell dig to bind to a specific
			source port.

1440.	[func]		It is now possible to tell named to avoid using
			certain source ports (avoid-v4-udp-ports,
			avoid-v6-udp-ports).

1439.	[bug]		Named could return NOERROR with certain NOTIFY
			failures.  Return NOTAUTH if the NOTIFY zone is
			not being served.

1438.	[func]		Log TSIG (if any) when logging NOTIFY requests.

1437.	[bug]		Leave space for stdio to work in. [RT #5033]

1436.	[func]		dns_zonemgr_resumexfrs() can be used to restart
			stalled transfers.

1435.	[bug]		zmgr_resume_xfrs() was being called read locked
			rather than write locked.  zmgr_resume_xfrs()
			was not being called if the zone was being
			shutdown.

1434.	[bug]		"rndc reconfig" failed to initiate the initial
			zone transfer of new slave zones.

1433.	[bug]		named could trigger a REQUIRE failure if it could
			not get a file descriptor when attempting to write
			a master file. [RT #4347]

1432.	[func]		The advertised EDNS UDP buffer size can now be set
			via named.conf (edns-udp-size).

1431.	[bug]		isc_print_snprintf() "%s" with precision could walk off
			end of argument. [RT #5191]

1430.	[port]		linux: IPv6 interface scanning support.

1429.	[bug]		Prevent the cache getting locked to old servers.

1428.	[placeholder]

1427.	[bug]		Race condition in adb with threaded build.

1426.	[placeholder]

1425.	[port]		linux/libbind: define __USE_MISC when testing *_r()
			function prototypes in netdb.h.  [RT #4921]

1424.	[bug]		EDNS version not being correctly printed.

1423.	[contrib]	queryperf: added A6 and SRV.

1422.	[func]		Log name/type/class when denying a query.  [RT #4663]

1421.	[func]		Differentiate updates that don't succeed due to
			prerequisites (unsuccessful) vs other reasons
			(failed).

1420.	[port]		solaris: work around gcc optimizer bug.

1419.	[port]		openbsd: use /dev/arandom. [RT #4950]

1418.	[bug]		'rndc reconfig' did not cause new slaves to load.

1417.	[func]		ID.SERVER/CHAOS is now a built in zone.
			See "server-id" for how to configure.

1416.	[bug]		Empty node should return NOERROR NODATA, not NXDOMAIN.
			[RT #4715]

1415.	[func]		DS TTL now derived from NS ttl.  NXT TTL now derived
			from SOA MINIMUM.

1414.	[func]		Support for KSK flag.

1413.	[func]		Explicitly request the (re-)generation of DS records
			from keysets (dnssec-signzone -g).

1412.	[func]		You can now specify servers to be tried if a nameserver
			has IPv6 address and you only support IPv4 or the
			reverse. See dual-stack-servers.

1411.	[bug]		empty nodes should stop wildcard matches. [RT #4802]

1410.	[func]		Handle records that live in the parent zone, e.g. DS.

1409.	[bug]		DS should have attribute DNS_RDATATYPEATTR_DNSSEC.

1408.	[bug]		"make distclean" was not complete. [RT #4700]

1407.	[bug]		lfsr incorrectly implements the shift register.
			[RT #4617]

1406.	[bug]		dispatch initializes one of the LFSR's with a incorrect
			polynomial.  [RT #4617]

1405.	[func]		Use arc4random() if available.

1404.	[bug]		libbind: ns_name_ntol() could overwrite a zero length
			buffer.

1403.	[func]		dnssec-signzone, dnssec-keygen, dnssec-makekeyset
			dnssec-signkey now report their version in the
			usage message.

1402.	[cleanup]	A6 has been moved to experimental and is no longer
			fully supported.

1401.	[bug]		adb wasn't clearing state when the timer expired.

1400.	[bug]		Block the addition of wildcard NS records by IXFR
			or UPDATE. [RT #3502]

1399.	[bug]		Use serial number arithmetic when testing SIG
			timestamps. [RT #4268]

1398.	[doc]		ARM: notify-also should have been also-notify.
			[RT #4345]

1397.	[maint]		J.ROOT-SERVERS.NET is now 192.58.128.30.

1396.	[func]		dnssec-signzone: adjust the default signing time by
			1 hour to allow for clock skew.

1395.	[port]		OpenSSL 0.9.7 defines CRYPTO_LOCK_ENGINE but doesn't
			have a working implementation.  [RT #4079]

1394.	[func]		It is now possible to check if a particular element is
			in a acl.  Remove duplicate entries from the localnets
			acl.

1393.	[port]		Bind to individual IPv6 interfaces if IPV6_IPV6ONLY
			is not available in the kernel to prevent accidently
			listening on IPv4 interfaces.

1392.	[bug]		named-checkzone: update usage.

1391.	[func]		Add support for IPv6 scoped addresses in named.

1390.	[func]		host now supports ixfr.

1389.	[bug]		named could fail to rotate long log files.  [RT #3666]

1388.	[port]		irix: check for sys/sysctl.h and NET_RT_IFLIST before
			defining HAVE_IFLIST_SYSCTL. [RT #3770]

1387.	[bug]		named could crash due to an access to invalid memory
			space (which caused an assertion failure) in
			incremental cleaning.  [RT #3588]

1386.	[bug]		named-checkzone -z stopped on errors in a zone.
			[RT #3653]

1385.	[bug]		Setting serial-query-rate to 10 would trigger a
			REQUIRE failure.

1384.	[bug]		host was incompatible with BIND 8 in its exit code and
			in the output with the -l option.  [RT #3536]

1383.	[func]		Track the serial number in a IXFR response and log if
			a mismatch occurs.  This is a more specific error than
			"not exact". [RT #3445]

1382.	[bug]		make install failed with --enable-libbind. [RT #3656]

1381.	[bug]		named failed to correctly process answers that
			contained DNAME records where the resulting CNAME
			resulted in a negative answer.

1380.	[func]		'rndc recursing' dump recursing queries to
			'recursing-file = "named.recursing";'.

1379.	[func]		'rndc status' now reports tcp and recursion quota
			states.

1378.	[func]		Improved positive feedback for 'rndc {reload|refresh}.

1377.	[func]		dns_zone_load{new}() now reports if the zone was
			loaded, queued for loading to up to date.

1376.	[func]		New function dns_zone_logc() to log to specified
			category.

1375.	[func]		'rndc dumpdb' now dumps the adb cache along with the
			data cache.

1374.	[func]		dns_adb_dump() now logs the lame zones associated
			with each server.

1373.	[bug]		Recovery from expired glue failed under certain
			circumstances.

1372.	[bug]		named crashes with an assertion failure on exit when
			sharing the same port for listening and querying, and
			changing listening addresses several times. [RT# 3509]

1371.	[bug]		notify-source-v6, transfer-source-v6 and
			query-source-v6 with explicit addresses and using the
			same ports as named was listening on could interfere
			with named's ability to answer queries sent to those
			addresses.

1370.	[bug]		dig '+[no]recurse' was incorrectly documented.

1369.	[bug]		Adding an NS record as the lexicographically last
			record in a secure zone didn't work.

1368.	[func]		remove support for bitstring labels.

1367.	[func]		Use response times to select forwarders.

1366.	[contrib]	queryperf usage was incomplete.  Add '-h' for help.

1365.	[func]		"localhost" and "localnets" acls now include IPv6
			addresses / prefixes.

1364.	[func]		Log file name when unable to open memory statistics
			and dump database files. [RT# 3437]

1363.	[func]		Listen-on-v6 now supports specific addresses.

1362.	[bug]		remove IFF_RUNNING test when scanning interfaces.

1361.	[func]		log the reason for rejecting a server when resolving
			queries.

1360.	[bug]		--enable-libbind would fail when not built in the
			source tree for certain OS's.

1359.	[security]	Support patches OpenSSL libraries.
			http://www.cert.org/advisories/CA-2002-23.html

1358.	[bug]		It was possible to trigger a INSIST when debugging
			large dynamic updates. [RT #3390]

1357.	[bug]		nsupdate was extremely wasteful of memory.

1356.	[tuning]	Reduce the number of events / quantum for zone tasks.

1355.	[bug]		Fix DNSSEC wildcard proof for CNAME/DNAME.

1354.	[doc]		lwres man pages had illegal nroff.

1353.	[contrib]	sdb/ldap to version 0.9.

1352.	[bug]		dig, host, nslookup when falling back to TCP use the
			current search entry (if any). [RT #3374]

1351.	[bug]		lwres_getipnodebyname() returned the wrong name
			when given a IPv4 literal, af=AF_INET6 and AI_MAPPED
			was set.

1350.	[bug]		dns_name_fromtext() failed to handle too many labels
			gracefully.

1349.	[security]	Minimum OpenSSL version now 0.9.6e (was 0.9.5a).
			http://www.cert.org/advisories/CA-2002-23.html

1348.	[port]		win32: Rewrote code to use I/O Completion Ports
			in socket.c and eliminating a host of socket
			errors. Performance is enhanced.

1347.	[placeholder]

1346.	[placeholder]

1345.	[port]		Use a explicit -Wformat with gcc.  Not all versions
			include it in -Wall.

1344.	[func]		Log if the serial number on the master has gone
			backwards.
			If you have multiple machines specified in the masters
			clause you may want to set 'multi-master yes;' to
			suppress this warning.

1343.	[func]		Log successful notifies received (info).  Adjust log
			level for failed notifies to notice.

1342.	[func]		Log remote address with TCP dispatch failures.

1341.	[func]		Allow a rate limiter to be stalled.

1340.	[bug]		Delay and spread out the startup refresh load.

1339.	[func]		dig, host and nslookup now use IP6.ARPA for nibble
			lookups.  Bit string lookups are no longer attempted.

1338.	[placeholder]

1337.	[placeholder]

1336.	[func]		Nibble lookups under IP6.ARPA are now supported by
			dns_byaddr_create().  dns_byaddr_createptrname() is
			deprecated, use dns_byaddr_createptrname2() instead.

1335.	[bug]		When performing a nonexistence proof, the validator
			should discard parent NXTs from higher in the DNS.

1334.	[bug]		When signing/verifying rdatasets, duplicate rdatas
			need to be suppressed.

1333.	[contrib]	queryperf now reports a summary of returned
			rcodes (-c), rcodes are printed in mnemonic form (-v).

1332.	[func]		Report the current serial with periodic commits when
			rolling forward the journal.

1331.	[func]		Generate DNSSEC wildcard proofs.

1330.	[bug]		When processing events (non-threaded) only allow
			the task one chance to use to use its quantum.

1329.	[func]		named-checkzone will now check if nameservers that
			appear to be IP addresses.  Available modes "fail",
			"warn" (default) and "ignore" the results of the
			check.

1328.	[bug]		The validator could incorrectly verify an invalid
			negative proof.

1327.	[bug]		The validator would incorrectly mark data as insecure
			when seeing a bogus signature before a correct
			signature.

1326.	[bug]		DNAME/CNAME signatures were not being cached when
			validation was not being performed. [RT #3284]

1325.	[bug]		If the tcpquota was exhausted it was possible to
			to trigger a INSIST() failure.

1324.	[port]		darwin: ifconfig.sh now supports darwin.

1323.	[port]		linux: Slackware 4.0 needs <asm/unistd.h>. [RT #3205]

1322.	[bug]		dnssec-signzone usage message was misleading.

1321.	[bug]		If the last RRset in a zone is glue, dnssec-signzone
			would incorrectly duplicate its output and sign it.

1320.	[doc]		query-source-v6 was missing from options section.
			[RT #3218]

1319.	[func]		libbind: log attempts to exploit #1318.

1318.	[bug]		libbind: Remote buffer overrun.

1317.	[port]		libbind: TrueUNIX 5.1 does not like __align as a
			element name.

1316.	[bug]		libbind: gethostans() could get out of sync parsing
			the response if there was a very long CNAME chain.

1315.	[bug]		Options should apply to the internal _bind view.

1314.	[port]		Handle ECONNRESET from sendmsg() [unix].

1313.	[func]		Query log now says if the query was signed (S) or
			if EDNS was used (E).

1312.	[func]		Log TSIG key used w/ outgoing zone transfers.

1311.	[bug]		lwres_getrrsetbyname leaked memory.  [RT #3159]

1310.	[bug]		'rndc stop' failed to cause zones to be flushed
			sometimes. [RT #3157]

1309.	[func]		Log that a zone transfer was covered by a TSIG.

1308.	[func]		DS (delegation signer) support.

1307.	[bug]		nsupdate: allow white space base64 key data.

1306.	[bug]		Badly encoded LOC record when the size, horizontal
			precision or vertical precision was 0.1m.

1305.	[bug]		Document that internal zones are included in the
			rndc status results.

1304.	[func]		New function: dns_zone_name().

1303.	[func]		Option 'flush-zones-on-shutdown <boolean>;'.

1302.	[func]		Extended rndc dumpdb to support dumping of zones and
			view selection: 'dumpdb [-all|-zones|-cache] [view]'.

1301.	[func]		New category 'update-security'.

1300.	[port]		Compaq Trucluster support.

1299.	[bug]		Set AI_ADDRCONFIG when looking up addresses
			via getaddrinfo() (affects dig, host, nslookup, rndc
			and nsupdate).

1298.	[bug]		The CINCLUDES macro in lib/dns/sec/dst/Makefile
			could be left with a trailing "\" after configure
			has been run.

1297.	[port]		linux: make handling EINVAL from socket() no longer
			conditional on #ifdef LINUX.

1296.	[bug]		isc_log_closefilelogs() needed to lock the log
			context.

1295.	[bug]		isc_log_setdebuglevel() needed to lock the log
			context.

1294.	[func]		libbind: no longer attempts bit string labels for
			IPv6 reverse resolution.  Try IP6.ARPA then IP6.INT
			for nibble style resolution.

1293.	[func]		Entropy can now be retrieved from EGDs. [RT #2438]

1292.	[func]		Enable IPv6 support when using ioctl style interface
			scanning and OS supports SIOCGLIFADDR using struct
			if_laddrreq.

1291.	[func]		Enable IPv6 support when using sysctl style interface
			scanning.

1290.	[func]		"dig axfr" now reports the number of messages
			as well as the number of records.

1289.	[port]		See if -ldl is required for OpenSSL? [RT #2672]

1288.	[bug]		Adjusted REQUIRE's in lib/dns/name.c to better
			reflect written requirements.

1287.	[bug]		REQUIRE that DNS_DBADD_MERGE only be set when adding
			a rdataset to a zone db in the rbtdb implementation of
			addrdataset.

1286.	[bug]		dns_name_downcase() enforce requirement that
			target != NULL or name->buffer != NULL.

1285.	[func]		lwres: probe the system to see what address families
			are currently in use.

1284.	[bug]		The RTT estimate on unused servers was not aged.
			[RT #2569]

1283.	[func]		Use "dataready" accept filter if available.

1282.	[port]		libbind: hpux 11.11 interface scanning.

1281.	[func]		Log zone when unable to get private keys to update
			zone.  Log zone when NXT records are missing from
			secure zone.

1280.	[bug]		libbind: escape '(' and ')' when converting to
			presentation form.

1279.	[port]		Darwin uses (unsigned long) for size_t. [RT #2590]

1278.	[func]		dig: now supports +[no]cl +[no]ttlid.

1277.	[func]		You can now create your own customized printing
			styles: dns_master_stylecreate() and
			dns_master_styledestroy().

1276.	[bug]		libbind: const pointer conflicts in res_debug.c.

1275.	[port]		libbind: hpux: treat all hpux systems as BIG_ENDIAN.

1274.	[bug]		Memory leak in lwres_gnbarequest_parse().

1273.	[port]		libbind: solaris: 64 bit binary compatibility.

1272.	[contrib]	Berkeley DB 4.0 sdb implementation from
			Nuno Miguel Rodrigues <nmr@co.sapo.pt>.

1271.	[bug]		"recursion available: {denied,approved}" was too
			confusing.

1270.	[bug]		Check that system inet_pton() and inet_ntop() support
			AF_INET6.

1269.	[port]		Openserver: ifconfig.sh support.

1268.	[port]		Openserver: the value FD_SETSIZE depends on whether
			<sys/param.h> is included or not.  Be consistent.

1267.	[func]		isc_file_openunique() now creates file using mode
			0666 rather than 0600.

1266.	[bug]		ISC_LINK_INIT, ISC_LINK_UNLINK, ISC_LIST_DEQUEUE,
			__ISC_LINK_UNLINKUNSAFE and __ISC_LIST_DEQUEUEUNSAFE
			are not C++ compatible, use *_TYPE versions instead.

1265.	[bug]		libbind: LINK_INIT and UNLINK were not compatible with
			C++, use LINK_INIT_TYPE and UNLINK_TYPE instead.

1264.	[placeholder]

1263.	[bug]		Reference after free error if dns_dispatchmgr_create()
			failed.

1262.	[bug]		ns_server_destroy() failed to set *serverp to NULL.

1261.	[func]		libbind: ns_sign2() and ns_sign_tcp() now provide
			support for compressed TSIG owner names.

1260.	[func]		libbind: res_update can now update IPv6 servers,
			new function res_findzonecut2().

1259.	[bug]		libbind: get_salen() IPv6 support was broken for OSs
			w/o sa_len.

1258.	[bug]		libbind: res_nametotype() and res_nametoclass() were
			broken.

1257.	[bug]		Failure to write pid-file should not be fatal on
			reload. [RT #2861]

1256.	[contrib]	'queryperf' now has EDNS (-e) + DNSSEC DO (-D) support.

1255.	[bug]		When verifying that an NXT proves nonexistence, check
			the rcode of the message and only do the matching NXT
			check.  That is, for NXDOMAIN responses, check that
			the name is in the range between the NXT owner and
			next name, and for NOERROR NODATA responses, check
			that the type is not present in the NXT bitmap.

1254.	[func]		preferred-glue option from BIND 8.3.

1253.	[bug]		The dnssec system test failed to remove the correct
			files.

1252.	[bug]		Dig, host and nslookup were not checking the address
			the answer was coming from against the address it was
			sent to. [RT# 2692]

1251.	[port]		win32: a make file contained absolute version specific
			references.

1250.	[func]		Nsupdate will report the address the update was
			sent to.

1249.	[bug]		Missing masters clause was not handled gracefully.
			[RT #2703]

1248.	[bug]		DESTDIR was not being propagated between makes.

1247.	[bug]		Don't reset the interface index for link/site local
			addresses. [RT #2576]

1246.	[func]		New functions isc_sockaddr_issitelocal(),
			isc_sockaddr_islinklocal(), isc_netaddr_issitelocal()
			and isc_netaddr_islinklocal().

1245.	[bug]		Treat ENOBUFS, ENOMEM and ENFILE as soft errors for
			accept().

1244.	[bug]		Receiving a TCP message from a blackhole address would
			prevent further messages being received over that
			interface.

1243.	[bug]		It was possible to trigger a REQUIRE() in
			dns_message_findtype(). [RT #2659]

1242.	[bug]		named-checkzone failed if a journal existed. [RT #2657]

1241.	[bug]		Drop received UDP messages with a zero source port
			as these are invariably forged. [RT #2621]

1240.	[bug]		It was possible to leak zone references by
			specifying an incorrect zone to rndc.

1239.	[bug]		Under certain circumstances named could continue to
			use a name after it had been freed triggering
			INSIST() failures.  [RT #2614]

1238.	[bug]		It is possible to lockup the server when shutting down
			if notifies were being processed. [RT #2591]

1237.	[bug]		nslookup: "set q=type" failed.

1236.	[bug]		dns_rdata{class,type}_fromtext() didn't handle non
			NULL terminated text regions. [RT #2588]

1235.	[func]		Report 'out of memory' errors from openssl.

1234.	[bug]		contrib/sdb: 'zonetodb' failed to call
			dns_result_register().  DNS_R_SEENINCLUDE should not
			be fatal.

1233.	[bug]		The flags field of a KEY record can be expressed in
			hex as well as decimal.

1232.	[bug]		unix/errno2result() didn't handle EADDRNOTAVAIL.

1231.	[port]		HPUX 11.11 recvmsg() can return spurious EADDRNOTAVAIL.

1230.	[bug]		isccc_cc_isreply() and isccc_cc_isack() were broken.

1229.	[bug]		named would crash if it received a TSIG signed
			query as part of an AXFR response. [RT #2570]

1228.	[bug]		'make install' did not depend on 'make all'. [RT #2559]

1227.	[bug]		dns_lex_getmastertoken() now returns ISC_R_BADNUMBER
			if a number was expected and some other token was
			found. [RT#2532]

1226.	[func]		Use EDNS for zone refresh queries. [RT #2551]

1225.	[func]		dns_message_setopt() no longer requires that
			dns_message_renderbegin() to have been called.

1224.	[bug]		'rrset-order' and 'sortlist' should be additive
			not exclusive.

1223.	[func]		'rrset-order' partially works 'cyclic' and 'random'
			are supported.

1222.	[bug]		Specifying 'port *' did not always result in a system
			selected (non-reserved) port being used. [RT #2537]

1221.	[bug]		Zone types 'master', 'slave' and 'stub' were not being
			compared case insensitively. [RT #2542]

1220.	[func]		Support for APL rdata type.

1219.	[func]		Named now reports the TSIG extended error code when
			signature verification fails. [RT #1651]

1218.	[bug]		Named incorrectly returned SERVFAIL rather than
			NOTAUTH when there was a TSIG BADTIME error. [RT #2519]

1217.	[func]		Report locations of previous key definition when a
			duplicate is detected.

1216.	[bug]		Multiple server clauses for the same server were not
			reported.  [RT #2514]

1215.	[port]		solaris: add support to ifconfig.sh for x86 2.5.1

1214.	[bug]		Win32: isc_file_renameunique() could leave zero length
			files behind.

1213.	[func]		Report view associated with client if it is not a
			standard view (_default or _bind).

1212.	[port]		libbind: 64k answer buffers were causing stack space
			to be exceeded for certain OS.  Use heap space instead.

1211.	[bug]		dns_name_fromtext() incorrectly handled certain
			valid octal bitlabels. [RT #2483]

1210.	[bug]		libbind: getnameinfo() failed to lookup IPv4 mapped /
			compatible addresses. [RT #2461]

1209.	[bug]		Dig, host, nslookup were not checking the message ids
			on the responses. [RT #2454]

1208.	[bug]		dns_master_load*() failed to log a error message if
			an error was detected when parsing the ownername of
			a record.  [RT #2448]

1207.	[bug]		libbind: getaddrinfo() could call freeaddrinfo() with
			an invalid pointer.

1206.	[bug]		SERVFAIL and NOTIMP responses to an EDNS query should
			trigger a non-EDNS retry.

1205.	[bug]		OPT, TSIG and TKEY cannot be used to set the "class"
			of the message. [RT #2449]

1204.	[bug]		libbind: res_nupdate() failed to update the name
			server addresses before sending the update.

1203.	[func]		Report locations of previous acl and zone definitions
			when a duplicate is detected.

1202.	[func]		New functions: cfg_obj_line() and cfg_obj_file().

1201.	[bug]		Require that if 'callbacks' is passed to
			dns_rdata_fromtext(), callbacks->error and
			callbacks->warn are initialized.

1200.	[bug]		Log 'errno' that we are unable to convert to
			isc_result_t. [RT #2404]

1199.	[doc]		ARM reference to RFC 2157 should have been RFC 1918.
			[RT #2436]

1198.	[bug]		OPT printing style was not consistent with the way the
			header fields are printed.  The DO bit was not reported
			if set.  Report if any of the MBZ bits are set.

1197.	[bug]		Attempts to define the same acl multiple times were not
			detected.

1196.	[contrib]	update mdnkit to 2.2.3.

1195.	[bug]		Attempts to redefine builtin acls should be caught.
			[RT #2403]

1194.	[bug]		Not all duplicate zone definitions were being detected
			at the named.conf checking stage. [RT #2431]

1193.	[bug]		dig +besteffort parsing didn't handle packet
			truncation.  dns_message_parse() has new flag
			DNS_MESSAGE_IGNORETRUNCATION.

1192.	[bug]		The seconds fields in LOC records were restricted
			to three decimal places.  More decimal places should
			be allowed but warned about.

1191.	[bug]		A dynamic update removing the last non-apex name in
			a secure zone would fail. [RT #2399]

1190.	[func]		Add the "rndc freeze" and "rndc unfreeze" commands.
			[RT #2394]

1189.	[bug]		On some systems, malloc(0) returns NULL, which
			could cause the caller to report an out of memory
			error. [RT #2398]

1188.	[bug]		Dynamic updates of a signed zone would fail if
			some of the zone private keys were unavailable.

1187.	[bug]		named was incorrectly returning DNSSEC records
			in negative responses when the DO bit was not set.

1186.	[bug]		isc_hex_tobuffer(,,length = 0) failed to unget the
			EOL token when reading to end of line.

1185.	[bug]		libbind: don't assume statp->_u._ext.ext is valid
			unless RES_INIT is set when calling res_*init().

1184.	[bug]		libbind: call res_ndestroy() if RES_INIT is set
			when res_*init() is called.

1183.	[bug]		Handle ENOSR error when writing to the internal
			control pipe. [RT #2395]

1182.	[bug]		The server could throw an assertion failure when
			constructing a negative response packet.

1181.	[func]		Add the "key-directory" configuration statement,
			which allows the server to look for online signing
			keys in alternate directories.

1180.	[func]		dnssec-keygen should always generate keys with
			protocol 3 (DNSSEC), since it's less confusing
			that way.

1179.	[func]		Add SIG(0) support to nsupdate.

1178.	[bug]		Follow and cache (if appropriate) A6 and other
			data chains to completion in the additional section.

1177.	[func]		Report view when loading zones if it is not a
			standard view (_default or _bind). [RT #2270]

1176.	[doc]		Document that allow-v6-synthesis is only performed
			for clients that are supplied recursive service.
			[RT #2260]

1175.	[bug]		named-checkzone and named-checkconf failed to call
			dns_result_register() at startup which could
			result in runtime exceptions when printing
			"out of memory" errors. [RT #2335]

1174.	[bug]		Win32: add WSAECONNRESET to the expected errors
			from connect(). [RT #2308]

1173.	[bug]		Potential memory leaks in isc_log_create() and
			isc_log_settag(). [RT #2336]

1172.	[doc]		Add CERT, GPOS, KX, NAPTR, NSAP, PX and TXT to
			table of RR types in ARM.

1171.	[func]		Added function isc_region_compare(), updated files in
			lib/dns to use this function instead of local one.

1170.	[bug]		Don't attempt to print the token when a I/O error
			occurs when parsing named.conf. [RT #2275]

1169.	[func]		Identify recursive queries in the query log.

1168.	[bug]		Empty also-notify clauses were not handled. [RT #2309]

1167.	[contrib]	nslint-2.1a3 (from author).

1166.	[bug]		"Not Implemented" should be reported as NOTIMP,
			not NOTIMPL. [RT #2281]

1165.	[bug]		We were rejecting notify-source{-v6} in zone clauses.

1164.	[bug]		Empty masters clauses in slave / stub zones were not
			handled gracefully. [RT #2262]

1163.	[func]		isc_time_formattimestamp() now includes the year.

1162.	[bug]		The allow-notify option was not accepted in slave
			zone statements.

1161.	[bug]		named-checkzone looped on unbalanced brackets.
			[RT #2248]

1160.	[bug]		Generating Diffie-Hellman keys longer than 1024
			bits could fail. [RT #2241]

1159.	[bug]		MD and MF are not permitted to be loaded by RFC1123.

1158.	[func]		Report the client's address when logging notify
			messages.

1157.	[func]		match-clients and match-destinations now accept
			keys. [RT #2045]

1156.	[port]		The configure test for strsep() incorrectly
			succeeded on certain patched versions of
			AIX 4.3.3. [RT #2190]

1155.	[func]		Recover from master files being removed from under
			us.

1154.	[bug]		Don't attempt to obtain the netmask of a interface
			if there is no address configured. [RT #2176]

1153.	[func]		'rndc {stop|halt} -p' now reports the process id
			of the instance of named being shutdown.

1152.	[bug]		libbind: read buffer overflows.

1151.	[bug]		nslookup failed to check that the arguments to
			the port, timeout, and retry options were
			valid integers and in range. [RT #2099]

1150.	[bug]		named incorrectly accepted TTL values
			containing plus or minus signs, such as
			1d+1h-1s.

1149.	[func]		New function isc_parse_uint32().

1148.	[func]		'rndc-confgen -a' now provides positive feedback.

1147.	[func]		Set IPV6_V6ONLY on IPv6 sockets if supported by
			the OS.  listen-on-v6 { any; }; should no longer
			result in IPv4 queries be accepted.  Similarly
			control { inet :: ... }; should no longer result
			in IPv4 connections being accepted.  This can be
			overridden at compile time by defining
			ISC_ALLOW_MAPPED=1.

1146.	[func]		Allow IPV6_IPV6ONLY to be set/cleared on a socket if
			supported by the OS by a new function
			isc_socket_ipv6only().

1145.	[func]		"host" no longer reports a NOERROR/NODATA response
			by printing nothing. [RT #2065]

1144.	[bug]		rndc-confgen would crash if both the -a and -t
			options were specified. [RT #2159]

1143.	[bug]		When a trusted-keys statement was present and named
			was built without crypto support, it would leak memory.

1142.	[bug]		dnssec-signzone would fail to delete temporary files
			in some failure cases. [RT #2144]

1141.	[bug]		When named rejected a control message, it would
			leak a file descriptor and memory.  It would also
			fail to respond, causing rndc to hang.
			[RT #2139, #2164]

1140.	[bug]		rndc-confgen did not accept IPv6 addresses as arguments
			to the -s option. [RT #2138]

1139.	[func]		It is now possible to flush a given name from the
			cache(s) via 'rndc flushname name [view]'. [RT #2051]

1138.	[func]		It is now possible to flush a given name from the
			cache by calling the new function
			dns_cache_flushname().

1137.	[func]		It is now possible to flush a given name from the
			ADB by calling the new function dns_adb_flushname().

1136.	[bug]		CNAME records synthesized from DNAMEs did not
			have a TTL of zero as required by RFC2672.
			[RT #2129]

1135.	[func]		You can now override the default syslog() facility for
			named/lwresd at compile time. [RT #1982]

1134.	[bug]		Multi-threaded servers could deadlock in ferror()
			when reloading zone files. [RT #1951, #1998]

1133.	[bug]		IN6_IS_ADDR_LOOPBACK was not portably defined on
			platforms without IN6_IS_ADDR_LOOPBACK. [RT #2106]

1132.	[func]		Improve UPDATE prerequisite failure diagnostic messages.

1131.	[bug]		The match-destinations view option did not work with
			IPv6 destinations. [RT #2073, #2074]

1130.	[bug]		Log messages reporting an out-of-range serial number
			did not include the out-of-range number but the
			following token. [RT #2076]

1129.	[bug]		Multi-threaded servers could crash under heavy
			resolution load due to a race condition. [RT #2018]

1128.	[func]		sdb drivers can now provide RR data in either text
			or wire format, the latter using the new functions
			dns_sdb_putrdata() and dns_sdb_putnamedrdata().

1127.	[func]		rndc: If the server to contact has multiple addresses,
			try all of them.

1126.	[bug]		The server could access a freed event if shut
			down while a client start event was pending
			delivery. [RT #2061]

1125.	[bug]		rndc: -k option was missing from usage message.
			[RT #2057]

1124.	[doc]		dig: +[no]dnssec, +[no]besteffort and +[no]fail
			are now documented. [RT #2052]

1123.	[bug]		dig +[no]fail did not match description. [RT #2052]

1122.	[tuning]	Resolution timeout reduced from 90 to 30 seconds.
			[RT #2046]

1121.	[bug]		The server could attempt to access a NULL zone
			table if shut down while resolving.
			[RT #1587, #2054]

1120.	[bug]		Errors in options were not fatal. [RT #2002]

1119.	[func]		Added support in Win32 for NTFS file/directory ACL's
			for access control.

1118.	[bug]		On multi-threaded servers, a race condition
			could cause an assertion failure in resolver.c
			during resolver shutdown. [RT #2029]

1117.	[port]		The configure check for in6addr_loopback incorrectly
			succeeded on AIX 4.3 when compiling with -O2
			because the test code was optimized away.
			[RT #2016]

1116.	[bug]		Setting transfers in a server clause, transfers-in,
			or transfers-per-ns to a value greater than
			2147483647 disabled transfers. [RT #2002]

1115.	[func]		Set maximum values for cleaning-interval,
			heartbeat-interval, interface-interval,
			max-transfer-idle-in, max-transfer-idle-out,
			max-transfer-time-in, max-transfer-time-out,
			statistics-interval of 28 days and
			sig-validity-interval of 3660 days. [RT #2002]

1114.	[port]		Ignore more accept() errors. [RT #2021]

1113.	[bug]		The allow-update-forwarding option was ignored
			when specified in a view. [RT #2014]

1112.	[placeholder]

1111.	[bug]		Multi-threaded servers could deadlock processing
			recursive queries due to a locking hierarchy
			violation in adb.c. [RT #2017]

1110.	[bug]		dig should only accept valid abbreviations of +options.
			[RT #2003]

1109.	[bug]		nsupdate accepted illegal ttl values.

1108.	[bug]		On Win32, rndc was hanging when named was not running
			due to failure to select for exceptional conditions
			in select(). [RT #1870]

1107.	[bug]		nsupdate could catch an assertion failure if an
			invalid domain name was given as the argument to
			the "zone" command.

1106.	[bug]		After seeing an out of range TTL, nsupdate would
			treat all TTLs as out of range. [RT #2001]

1105.	[port]		OpenUNIX 8 enable threads by default. [RT #1970]

1104.	[bug]		Invalid arguments to the transfer-format option
			could cause an assertion failure. [RT #1995]

1103.	[port]		OpenUNIX 8 support (ifconfig.sh). [RT #1970]

1102.	[doc]		Note that query logging is enabled by directing the
			queries category to a channel.

1101.	[bug]		Array bounds read error in lwres_gai_strerror.

1100.	[bug]		libbind: DNSSEC key ids were computed incorrectly.

1099.	[cleanup]	libbind: defining REPORT_ERRORS in lib/bind/dst caused
			compile time errors.

1098.	[bug]		libbind: HMAC-MD5 key files are now mode 0600.

1097.	[func]		libbind: RES_PRF_TRUNC for dig.

1096.	[func]		libbind: "DNSSEC OK" (DO) support.

1095.	[func]		libbind: resolver option: no-tld-query.  disables
			trying unqualified as a tld.  no_tld_query is also
			supported for FreeBSD compatibility.

1094.	[func]		libbind: add support gcc's format string checking.

1093.	[doc]		libbind: miscellaneous nroff fixes.

1092.	[bug]		libbind: get*by*() failed to check if res_init() had
			been called.

1091.	[bug]		libbind: misplaced va_end().

1090.	[bug]		libbind: dns_ho.c:add_hostent() was not returning
			the amount of memory consumed resulting in garbage
			address being returned.  Alignment calculations were
			wasting space.  We weren't suppressing duplicate
			addresses.

1089.	[func]		libbind: inet_{cidr,net}_{pton,ntop}() now have IPv6
			support.

1088.	[port]		libbind: MPE/iX C.70 (incomplete)

1087.	[bug]		libbind: struct __res_state too large on 64 bit arch.

1086.	[port]		libbind: sunos: old sprintf.

1085.	[port]		libbind: solaris: sys_nerr and sys_errlist do not
			exist when compiling in 64 bit mode.

1084.	[cleanup]	libbind: gai_strerror() rewritten.

1083.	[bug]		The default control channel listened on the
			wildcard address, not the loopback as documented.
			[RT #1975]

1082.	[bug]		The -g option to named incorrectly caused logging
			to be sent to syslog in addition to stderr.
			[RT #1974]

1081.	[bug]		Multicast queries were incorrectly identified
			based on the source address, not the destination
			address.

1080.	[bug]		BIND 8 compatibility: accept bare IP prefixes
			as the second element of a two-element top level
			sort list statement. [RT #1964]

1079.	[bug]		BIND 8 compatibility: accept bare elements at top
			level of sort list treating them as if they were
			a single element list. [RT #1963]

1078.	[bug]		We failed to correct bad tv_usec values in one case.
			[RT #1966]

1077.	[func]		Do not accept further recursive clients when
			the total number of recursive lookups being
			processed exceeds max-recursive-clients, even
			if some of the lookups are internally generated.
			[RT #1915, #1938]

1076.	[bug]		A badly defined global key could trigger an assertion
			on load/reload if views were used. [RT #1947]

1075.	[bug]		Out-of-range network prefix lengths were not
			reported. [RT #1954]

1074.	[bug]		Running out of memory in dump_rdataset() could
			cause an assertion failure. [RT #1946]

1073.	[bug]		The ADB cache cleaning should also be space driven.
			[RT #1915, #1938]

1072.	[bug]		The TCP client quota could be exceeded when
			recursion occurred. [RT #1937]

1071.	[bug]		Sockets listening for TCP DNS connections
			specified an excessive listen backlog. [RT #1937]

1070.	[bug]		Copy DNSSEC OK (DO) to response as specified by
			draft-ietf-dnsext-dnssec-okbit-03.txt.

1069.	[placeholder]

1068.	[bug]		errno could be overwritten by catgets(). [RT #1921]

1067.	[func]		Allow quotas to be soft, isc_quota_soft().

1066.	[bug]		Provide a thread safe wrapper for strerror().
			[RT #1689]

1065.	[func]		Runtime support to select new / old style interface
			scanning using ioctls.

1064.	[bug]		Do not shut down active network interfaces if we
			are unable to scan the interface list. [RT #1921]

1063.	[bug]		libbind: "make install" was failing on IRIX.
			[RT #1919]

1062.	[bug]		If the control channel listener socket was shut
			down before server exit, the listener object could
			be freed twice. [RT #1916]

1061.	[bug]		If periodic cache cleaning happened to start
			while cleaning due to reaching the configured
			maximum cache size was in progress, the server
			could catch an assertion failure. [RT #1912]

1060.	[func]		Move refresh, stub and notify UDP retry processing
			into dns_request.

1059.	[func]		dns_request now support will now retry UDP queries,
			dns_request_createvia2() and dns_request_createraw2().

1058.	[func]		Limited lifetime ticker timers are now available,
			isc_timertype_limited.

1057.	[bug]		Reloading the server after adding a "file" clause
			to a zone statement could cause the server to
			crash due to a typo in change 1016.

1056.	[bug]		Rndc could catch an assertion failure on SIGINT due
			to an uninitialized variable. [RT #1908]

1055.	[func]		Version and hostname queries can now be disabled
			using "version none;" and "hostname none;",
			respectively.

1054.	[bug]		On Win32, cfg_categories and cfg_modules need to be
			exported from the libisccfg DLL.

1053.	[bug]		Dig did not increase its timeout when receiving
			AXFRs unless the +time option was used. [RT #1904]

1052.	[bug]		Journals were not being created in binary mode
			resulting in "journal format not recognized" error
			under Win32. [RT #1889]

1051.	[bug]		Do not ignore a network interface completely just
			because it has a noncontiguous netmask.  Instead,
			omit it from the localnets ACL and issue a warning.
			[RT #1891]

1050.	[bug]		Log messages reporting malformed IP addresses in
			address lists such as that of the forwarders option
			failed to include the correct error code, file
			name, and line number. [RT #1890]

1049.	[func]		"pid-file none;" will disable writing a pid file.
			[RT #1848]

1048.	[bug]		Servers built with -DISC_MEM_USE_INTERNAL_MALLOC=1
			didn't work.

1047.	[bug]		named was incorrectly refusing all requests signed
			with a TSIG key derived from an unsigned TKEY
			negotiation with a NOERROR response. [RT #1886]

1046.	[bug]		The help message for the --with-openssl configure
			option was inaccurate. [RT #1880]

1045.	[bug]		It was possible to skip saving glue for a nameserver
			for a stub zone.

1044.	[bug]		Specifying allow-transfer, notify-source, or
			notify-source-v6 in a stub zone was not treated
			as an error.

1043.	[bug]		Specifying a transfer-source or transfer-source-v6
			option in the zone statement for a master zone was
			not treated as an error. [RT #1876]

1042.	[bug]		The "config" logging category did not work properly.
			[RT #1873]

1041.	[bug]		Dig/host/nslookup could catch an assertion failure
			on SIGINT due to an uninitialized variable. [RT #1867]

1040.	[bug]		Multiple listen-on-v6 options with different ports
			were not accepted. [RT #1875]

1039.	[bug]		Negative responses with CNAMEs in the answer section
			were cached incorrectly. [RT #1862]

1038.	[bug]		In servers configured with a tkey-domain option,
			TKEY queries with an owner name other than the root
			could cause an assertion failure. [RT #1866, #1869]

1037.	[bug]		Negative responses whose authority section contain
			SOA or NS records whose owner names are not equal
			equal to or parents of the query name should be
			rejected. [RT #1862]

1036.	[func]		Silently drop requests received via multicast as
			long as there is no final multicast DNS standard.

1035.	[bug]		If we respond to multicast queries (which we
			currently do not), respond from a unicast address
			as specified in RFC 1123. [RT #137]

1034.	[bug]		Ignore the RD bit on multicast queries as specified
			in RFC 1123. [RT #137]

1033.	[bug]		Always respond to requests with an unsupported opcode
			with NOTIMP, even if we don't have a matching view
			or cannot determine the class.

1032.	[func]		hostname.bind/txt/chaos now returns the name of
			the machine hosting the nameserver.  This is useful
			in diagnosing problems with anycast servers.

1031.	[bug]		libbind.a: isc__gettimeofday() infinite recursion.
			[RT #1858]

1030.	[bug]		On systems with no resolv.conf file, nsupdate
			exited with an error rather than defaulting
			to using the loopback address. [RT #1836]

1029.	[bug]		Some named.conf errors did not cause the loading
			of the configuration file to return a failure
			status even though they were logged. [RT #1847]

1028.	[bug]		On Win32, dig/host/nslookup looked for resolv.conf
			in the wrong directory. [RT #1833]

1027.	[bug]		RRs having the reserved type 0 should be rejected.
			[RT #1471]

1026.	[placeholder]

1025.	[bug]		Don't use multicast addresses to resolve iterative
			queries. [RT #101]

1024.	[port]		Compilation failed on HP-UX 11.11 due to
			incompatible use of the SIOCGLIFCONF macro
			name. [RT #1831]

1023.	[func]		Accept hints without TTLs.

1022.	[bug]		Don't report empty root hints as "extra data".
			[RT #1802]

1021.	[bug]		On Win32, log message timestamps were one month
			later than they should have been, and the server
			would exhibit unspecified behavior in December.

1020.	[bug]		IXFR log messages did not distinguish between
			true IXFRs, AXFR-style IXFRs, and mere version
			polls. [RT #1811]

1019.	[bug]		The value of the lame-ttl option was limited to 18000
			seconds, not 1800 seconds as documented. [RT #1803]

1018.	[bug]		The default log channel was not always initialized
			correctly. [RT #1813]

1017.	[bug]		When specifying TSIG keys to dig and nsupdate using
			the -k option, they must be HMAC-MD5 keys. [RT #1810]

1016.	[bug]		Slave zones with no backup file were re-transferred
			on every server reload.

1015.	[bug]		Log channels that had a "versions" option but no
			"size" option failed to create numbered log
			files. [RT #1783]

1014.	[bug]		Some queries would cause statistics counters to
			increment more than once or not at all. [RT #1321]

1013.	[bug]		It was possible to cancel a query twice when marking
			a server as bogus or by having a blackhole acl.
			[RT #1776]

1012.	[bug]		The -p option to named did not behave as documented.

1011.	[cleanup]	Removed isc_dir_current().

1010.	[bug]		The server could attempt to execute a command channel
			command after initiating server shutdown, causing
			an assertion failure. [RT #1766]

1009.	[port]		OpenUNIX 8 support. [RT #1728]

1008.	[port]		libtool.m4, ltmain.sh from libtool-1.4.2.

1007.	[port]		config.guess, config.sub from autoconf-2.52.

1006.	[bug]		If a KEY RR was found missing during DNSSEC validation,
			an assertion failure could subsequently be triggered
			in the resolver. [RT #1763]

1005.	[bug]		Don't copy nonzero RCODEs from request to response.
			[RT #1765]

1004.	[port]		Deal with recvfrom() returning EHOSTDOWN. [RT #1770]

1003.	[func]		Add the +retry option to dig.

1002.	[bug]		When reporting an unknown class name in named.conf,
			including the file name and line number. [RT #1759]

1001.	[bug]		win32 socket code doio_recv was not catching a
			WSACONNRESET error when a client was timing out
			the request and closing its socket. [RT #1745]

1000.	[bug]		BIND 8 compatibility: accept "HESIOD" as an alias
			for class "HS". [RT #1759]

 999.	[func]		"rndc retransfer zone [class [view]]" added.
			[RT #1752]

 998.	[func]		named-checkzone now has arguments to specify the
			chroot directory (-t) and working directory (-w).
			[RT #1755]

 997.	[func]		Add support for RSA-SHA1 keys (RFC3110).

 996.	[func]		Issue warning if the configuration filename contains
			the chroot path.

 995.	[bug]		dig, host, nslookup: using a raw IPv6 address as a
			target address should be fatal on a IPv4 only system.

 994.	[func]		Treat non-authoritative responses to queries for type
			NS as referrals even if the NS records are in the
			answer section, because BIND 8 servers incorrectly
			send them that way.  This is necessary for DNSSEC
			validation of the NS records of a secure zone to
			succeed when the parent is a BIND 8 server. [RT #1706]

 993.	[func]		dig: -v now reports the version.

 992.	[doc]		dig: ~/.digrc is now documented.

 991.	[func]		Lower UDP refresh timeout messages to level
			debug 1.

 990.	[bug]		The rndc-confgen man page was not installed.

 989.	[bug]		Report filename if $INCLUDE fails for file related
			errors. [RT #1736]

 988.	[bug]		'additional-from-auth no;' did not work reliably
			in the case of queries answered from the cache.
			[RT #1436]

 987.	[bug]		"dig -help" didn't show "+[no]stats".

 986.	[bug]		"dig +noall" failed to clear stats and command
			printing.

 985.	[func]		Consider network interfaces to be up iff they have
			a nonzero IP address rather than based on the
			IFF_UP flag. [RT #1160]

 984.	[bug]		Multi-threading should be enabled by default on
			Solaris 2.7 and newer, but it wasn't.

 983.	[func]		The server now supports generating IXFR difference
			sequences for non-dynamic zones by comparing zone
			versions, when enabled using the new config
			option "ixfr-from-differences". [RT #1727]

 982.	[func]		If "memstatistics-file" is set in options the memory
			statistics will be written to it.

 981.	[func]		The dnssec tools can now take multiple '-r randomfile'
			arguments.

 980.	[bug]		Incoming zone transfers restarting after an error
			could trigger an assertion failure. [RT #1692]

 979.	[func]		Incremental master file dumping.  dns_master_dumpinc(),
			dns_master_dumptostreaminc(), dns_dumpctx_attach(),
			dns_dumpctx_detach(), dns_dumpctx_cancel(),
			dns_dumpctx_db() and dns_dumpctx_version().

 978.	[bug]		dns_db_attachversion() had an invalid REQUIRE()
			condition.

 977.	[bug]		Improve "not at top of zone" error message.

 976.	[func]		named-checkconf can now test load master zones
			(named-checkconf -z). [RT #1468]

 975.	[bug]		"max-cache-size default;" as a view option
			caused an assertion failure.

 974.	[bug]		"max-cache-size unlimited;" as a global option
			was not accepted.

 973.	[bug]		Failed to log the question name when logging:
			"bad zone transfer request: non-authoritative zone
			(NOTAUTH)".

 972.	[bug]		The file modification time code in zone.c was using the
			wrong epoch. [RT #1667]

 971.	[placeholder]

 970.	[func]		'max-journal-size' can now be used to set a target
			size for a journal.

 969.	[func]		dig now supports the undocumented dig 8 feature
			of allowing arbitrary labels, not just dotted
			decimal quads, with the -x option.  This can be
			used to conveniently look up RFC2317 names as in
			"dig -x 10.0.0.0-127". [RT #827, #1576, #1598]

 968.	[bug]		On win32, the isc_time_now() function was unnecessarily
			calling strtime(). [RT #1671]

 967.	[bug]		On win32, the link for bindevt was not including the
			required resource file to enable the event viewer
			to interpret the error messages in the event log,
			[RT #1668]

 966.	[placeholder]

 965.	[bug]		Including data other than root server NS and A
			records in the root hint file could cause a rbtdb
			node reference leak. [RT #1581, #1618]

 964.	[func]		Warn if data other than root server NS and A records
			are found in the root hint file. [RT #1581, #1618]

 963.	[bug]		Bad ISC_LANG_ENDDECLS. [RT #1645]

 962.	[bug]		libbind: bad "#undef", don't attempt to install
			non-existent nlist.h. [RT #1640]

 961.	[bug]		Tried to use a IPV6 feature when ISC_PLATFORM_HAVEIPV6
			was not defined. [RT #1482]

 960.	[port]		liblwres failed to build on systems with support for
			getrrsetbyname() in the OS. [RT #1592]

 959.	[port]		On FreeBSD, determine the number of CPUs by calling
			sysctlbyname(). [RT #1584]

 958.	[port]		ssize_t is not available on all platforms. [RT #1607]

 957.	[bug]		sys/select.h inclusion was broken on older platforms.
			[RT #1607]

 956.	[bug]		ns_g_autorndcfile changed to ns_g_keyfile
			in named/win32/os.c due to code changes in
			change #953. win32 .make file for rndc-confgen
			updated to add include path for os.h header.

	--- 9.2.0rc1 released ---

 955.	[bug]		When using views, the zone's class was not being
			inherited from the view's class. [RT #1583]

 954.	[bug]		When requesting AXFRs or IXFRs using dig, host, or
			nslookup, the RD bit should not be set as zone
			transfers are inherently non-recursive. [RT #1575]

 953.	[func]		The /var/run/named.key file from change #843
			has been replaced by /etc/rndc.key.  Both
			named and rndc will look for this file and use
			it to configure a default control channel key
			if not already configured using a different
			method (rndc.conf / controls).  Unlike
			named.key, rndc.key is not created automatically;
			it must be created by manually running
			"rndc-confgen -a".

 952.	[bug]		The server required manual intervention to serve the
			affected zones if it died between creating a journal
			and committing the first change to it.

 951.	[bug]		CFLAGS was not passed to the linker when
			linking some of the test programs under
			bin/tests. [RT #1555].

 950.	[bug]		Explicit TTLs did not properly override $TTL
			due to a bug in change 834. [RT #1558]

 949.	[bug]		host was unable to print records larger than 512
			bytes. [RT #1557]

	--- 9.2.0b2 released ---

 948.	[port]		Integrated support for building on Windows NT /
			Windows 2000.

 947.	[bug]		dns_rdata_soa_t had a badly named element "mname" which
			was really the RNAME field from RFC1035.  To avoid
			confusion and silent errors that would occur it the
			"origin" and "mname" elements were given their correct
			names "mname" and "rname" respectively, the "mname"
			element is renamed to "contact".

 946.	[cleanup]	doc/misc/options is now machine-generated from the
			configuration parser syntax tables, and therefore
			more likely to be correct.

 945.	[func]		Add the new view-specific options
			"match-destinations" and "match-recursive-only".

 944.	[func]		Check for expired signatures on load.

 943.	[bug]		The server could crash when receiving a command
			via rndc if the configuration file listed only
			nonexistent keys in the controls statement. [RT #1530]

 942.	[port]		libbind: GETNETBYADDR_ADDR_T was not correctly
			defined on some platforms.

 941.	[bug]		The configuration checker crashed if a slave
			zone didn't contain a masters statement. [RT #1514]

 940.	[bug]		Double zone locking failure on error path. [RT #1510]

	--- 9.2.0b1 released ---

 939.	[port]		Add the --disable-linux-caps option to configure for
			systems that manage capabilities outside of named.
			[RT #1503]

 938.	[placeholder]

 937.	[bug]		A race when shutting down a zone could trigger a
			INSIST() failure. [RT #1034]

 936.	[func]		Warn about IPv4 addresses that are not complete
			dotted quads. [RT #1084]

 935.	[bug]		inet_pton failed to reject leading zeros.

 934.	[port]		Deal with systems where accept() spuriously returns
			ECONNRESET.

 933.	[bug]		configure failed doing libbind on platforms not
			supported by BIND 8. [RT #1496]

	--- 9.2.0a3 released ---

 932.	[bug]		Use INSTALL_SCRIPT, not INSTALL_PROGRAM,
			when installing isc-config.sh.
			[RT #198, #1466]

 931.	[bug]		The controls statement only attempted to verify
			messages using the first key in the key list.
			(9.2.0a1/a2 only).

 930.	[func]		Query performance testing tool added as
			contrib/queryperf.

 929.	[placeholder]

 928.	[bug]		nsupdate would send empty update packets if the
			send (or empty line) command was run after
			another send but before any new updates or
			prerequisites were specified.  It should simply
			ignore this command.

 927.	[bug]		Don't hold the zone lock for the entire dump to disk.
			[RT #1423]

 926.	[bug]		The resolver could deadlock with the ADB when
			shutting down (multi-threaded builds only).
			[RT #1324]

 925.	[cleanup]	Remove openssl from the distribution; require that
			--with-openssl be specified if DNSSEC is needed.

 924.	[port]		Extend support for pre-RFC2133 IPv6 implementation.
			[RT #987]

 923.	[bug]		Multiline TSIG secrets (and other multiline strings)
			were not accepted in named.conf. [RT #1469]

 922.	[func]		Added two new lwres_getrrsetbyname() result codes,
			ERR_NONAME and ERR_NODATA.

 921.	[bug]		lwres returned an incorrect error code if it received
			a truncated message.

 920.	[func]		Increase the lwres receive buffer size to 16K.
			[RT #1451]

 919.	[placeholder]

 918.	[func]		In nsupdate, TSIG errors are no longer treated as
			fatal errors.

 917.	[func]		New nsupdate command 'key', allowing TSIG keys to
			be specified in the nsupdate command stream rather
			than the command line.

 916.	[bug]		Specifying type ixfr to dig without specifying
			a serial number failed in unexpected ways.

 915.	[func]		The named-checkconf and named-checkzone programs
			now have a '-v' option for printing their version.
			[RT #1151]

 914.	[bug]		Global 'server' statements were rejected when
			using views, even though they were accepted
			in 9.1. [RT #1368]

 913.	[bug]		Cache cleaning was not sufficiently aggressive.
			[RT #1441, #1444]

 912.	[bug]		Attempts to set the 'additional-from-cache' or
			'additional-from-auth' option to 'no' in a
			server with recursion enabled will now
			be ignored and cause a warning message.
			[RT #1145]

 911.	[placeholder]

 910.	[port]		Some pre-RFC2133 IPv6 implementations do not define
			IN6ADDR_ANY_INIT. [RT #1416]

 909.	[placeholder]

 908.	[func]		New program, rndc-confgen, to simplify setting up rndc.

 907.	[func]		The ability to get entropy from either the
			random device, a user-provided file or from
			the keyboard was migrated from the DNSSEC tools
			to libisc as isc_entropy_usebestsource().

 906.	[port]		Separated the system independent portion of
			lib/isc/unix/entropy.c into lib/isc/entropy.c
			and added lib/isc/win32/entropy.c.

 905.	[bug]		Configuring a forward "zone" for the root domain
			did not work. [RT #1418]

 904.	[bug]		The server would leak memory if attempting to use
			an expired TSIG key. [RT #1406]

 903.	[bug]		dig should not crash when receiving a TCP packet
			of length 0.

 902.	[bug]		The -d option was ignored if both -t and -g were also
			specified.

 901.	[placeholder]

 900.	[bug]		A config.guess update changed the system identification
			string of FreeBSD systems; configure and
			bin/tests/system/ifconfig.sh now recognize the new
			string.

	--- 9.2.0a2 released ---

 899.	[bug]		lib/dns/soa.c failed to compile on many platforms
			due to inappropriate use of a void value.
			[RT #1372, #1373, #1386, #1387, #1395]

 898.	[bug]		"dig" failed to set a nonzero exit status
			on UDP query timeout. [RT #1323]

 897.	[bug]		A config.guess update changed the system identification
			string of UnixWare systems; configure now recognizes
			the new string.

 896.	[bug]		If a configuration file is set on named's command line
			and it has a relative pathname, the current directory
			(after any possible jailing resulting from named -t)
			will be prepended to it so that reloading works
			properly even when a directory option is present.

 895.	[func]		New function, isc_dir_current(), akin to POSIX's
			getcwd().

 894.	[bug]		When using the DNSSEC tools, a message intended to warn
			when the keyboard was being used because of the lack
			of a suitable random device was not being printed.

 893.	[func]		Removed isc_file_test() and added isc_file_exists()
			for the basic functionality that was being added
			with isc_file_test().

 892.	[placeholder]

 891.	[bug]		Return an error when a SIG(0) signed response to
			an unsigned query is seen.  This should actually
			do the verification, but it's not currently
			possible. [RT #1391]

 890.	[cleanup]	The man pages no longer require the mandoc macros
			and should now format cleanly using most versions of
			nroff, and HTML versions of the man pages have been
			added.  Both are generated from DocBook source.

 889.	[port]		Eliminated blank lines before .TH in nroff man
			pages since they cause problems with some versions
			of nroff. [RT #1390]

 888.	[bug]		Don't die when using TKEY to delete a nonexistent
			TSIG key. [RT #1392]

 887.	[port]		Detect broken compilers that can't call static
			functions from inline functions. [RT #1212]

 886.	[placeholder]

 885.	[placeholder]

 884.	[placeholder]

 883.	[placeholder]

 882.	[placeholder]

 881.	[placeholder]

 880.	[placeholder]

 879.	[placeholder]

 878.	[placeholder]

 877.	[placeholder]

 876.	[placeholder]

 875.	[placeholder]

 874.	[placeholder]

 873.	[placeholder]

 872.	[placeholder]

 871.	[placeholder]

 870.	[placeholder]

 869.	[placeholder]

 868.	[placeholder]

 867.	[placeholder]

 866.	[func]		Close debug only file channels when debug is set to
			zero. [RT #1246]

 865.	[bug]		The new configuration parser did not allow
			the optional debug level in a "severity debug"
			clause of a logging channel to be omitted.
			This is now allowed and treated as "severity
			debug 1;" like it does in BIND 8.2.4, not as
			"severity debug 0;" like it did in BIND 9.1.
			[RT #1367]

 864.	[cleanup]	Multi-threading is now enabled by default on
			OSF1, Solaris 2.7 and newer, AIX, IRIX, and HP-UX.

 863.	[bug]		If an error occurred while an outgoing zone transfer
			was starting up, the server could access a domain
			name that had already been freed when logging a
			message saying that the transfer was starting.
			[RT #1383]

 862.	[bug]		Use after realloc(), non portable pointer arithmetic in
			grmerge().

 861.	[port]		Add support for Mac OS X, by making it equivalent
			to Darwin.  This was derived from the config.guess
			file shipped with Mac OS X. [RT #1355]

 860.	[func]		Drop cross class glue in zone transfers.

 859.	[bug]		Cache cleaning now won't swamp the CPU if there
			is a persistent over limit condition.

 858.	[func]		isc_mem_setwater() no longer requires that when the
			callback function is non-NULL then its hi_water
			argument must be greater than its lo_water argument
			(they can now be equal) or that they be non-zero.

 857.	[cleanup]	Use ISC_MAGIC() to define all magic numbers for
			structs, for our friends in EBCDIC-land.

 856.	[func]		Allow partial rdatasets to be returned in answer and
			authority sections to help non-TCP capable clients
			recover from truncation. [RT #1301]

 855.	[bug]		Stop spurious "using RFC 1035 TTL semantics" warnings.

 854.	[bug]		The config parser didn't properly handle config
			options that were specified in units of time other
			than seconds. [RT #1372]

 853.	[bug]		configure_view_acl() failed to detach existing acls.
			[RT #1374]

 852.	[bug]		Handle responses from servers which do not know
			about IXFR.

 851.	[cleanup]	The obsolete support-ixfr option was not properly
			ignored.

	--- 9.2.0a1 released ---

 850.	[bug]		dns_rbt_findnode() would not find nodes that were
			split on a bitstring label somewhere other than in
			the last label of the node. [RT #1351]

 849.	[func]		<isc/net.h> will ensure INADDR_LOOPBACK is defined.

 848.	[func]		A minimum max-cache-size of two megabytes is enforced
			by the cache cleaner.

 847.	[func]		Added isc_file_test(), which currently only has
			some very basic functionality to test for the
			existence of a file, whether a pathname is absolute,
			or whether a pathname is the fundamental representation
			of the current directory.  It is intended that this
			function can be expanded to test other things a
			programmer might want to know about a file.

 846.	[func]		A non-zero 'param' to dst_key_generate() when making an
			hmac-md5 key means that good entropy is not required.

 845.	[bug]		The access rights on the public file of a symmetric
			key are now restricted as soon as the file is opened,
			rather than after it has been written and closed.

 844.	[func]		<isc/net.h> will ensure INADDR_LOOPBACK is defined,
			just as <lwres/net.h> does.

 843.	[func]		If no controls statement is present in named.conf,
			or if any inet phrase of a controls statement is
			lacking a keys clause, then a key will be automatically
			generated by named and an rndc.conf-style file
			named named.key will be written that uses it.  rndc
			will use this file only if its normal configuration
			file, or one provided on the command line, does not
			exist.

 842.	[func]		'rndc flush' now takes an optional view.

 841.	[bug]		When sdb modules were not declared threadsafe, their
			create and destroy functions were not serialized.

 840.	[bug]		The config file parser could print the wrong file
			name if an error was detected after an included file
			was parsed. [RT #1353]

 839.	[func]		Dump packets for which there was no view or that the
			class could not be determined to category "unmatched".

 838.	[port]		UnixWare 7.x.x is now suported by
			bin/tests/system/ifconfig.sh.

 837.	[cleanup]	Multi-threading is now enabled by default only on
			OSF1, Solaris 2.7 and newer, and AIX.

 836.	[func]		Upgraded libtool to 1.4.

 835.	[bug]		The dispatcher could enter a busy loop if
			it got an I/O error receiving on a UDP socket.
			[RT #1293]

 834.	[func]		Accept (but warn about) master files beginning with
			an SOA record without an explicit TTL field and
			lacking a $TTL directive, by using the SOA MINTTL
			as a default TTL.  This is for backwards compatibility
			with old versions of BIND 8, which accepted such
			files without warning although they are illegal
			according to RFC1035.

 833.	[cleanup]	Moved dns_soa_*() from <dns/journal.h> to
			<dns/soa.h>, and extended them to support
			all the integer-valued fields of the SOA RR.

 832.	[bug]		The default location for named.conf in named-checkconf
			should depend on --sysconfdir like it does in named.
			[RT #1258]

 831.	[placeholder]

 830.	[func]		Implement 'rndc status'.

 829.	[bug]		The DNS_R_ZONECUT result code should only be returned
			when an ANY query is made with DNS_DBFIND_GLUEOK set.
			In all other ANY query cases, returning the delegation
			is better.

 828.	[bug]		The errno value from recvfrom() could be overwritten
			by logging code. [RT #1293]

 827.	[bug]		When an IXFR protocol error occurs, the slave
			should retry with AXFR.

 826.	[bug]		Some IXFR protocol errors were not detected.

 825.	[bug]		zone.c:ns_query() detached from the wrong zone
			reference. [RT #1264]

 824.	[bug]		Correct line numbers reported by dns_master_load().
			[RT #1263]

 823.	[func]		The output of "dig -h" now goes to stdout so that it
			can easily be piped through "more". [RT #1254]

 822.	[bug]		Sending nxrrset prerequisites would crash nsupdate.
			[RT #1248]

 821.	[bug]		The program name used when logging to syslog should
			be stripped of leading path components.
			[RT #1178, #1232]

 820.	[bug]		Name server address lookups failed to follow
			A6 chains into the glue of local authoritative
			zones.

 819.	[bug]		In certain cases, the resolver's attempts to
			restart an address lookup at the root could cause
			the fetch to deadlock (with itself) instead of
			restarting. [RT #1225]

 818.	[bug]		Certain pathological responses to ANY queries could
			cause an assertion failure. [RT #1218]

 817.	[func]		Adjust timeouts for dialup zone queries.

 816.	[bug]		Report potential problems with log file accessibility
			at configuration time, since such problems can't
			reliably be reported at the time they actually occur.

 815.	[bug]		If a log file was specified with a path separator
			character (i.e. "/") in its name and the directory
			did not exist, the log file's name was treated as
			though it were the directory name. [RT #1189]

 814.	[bug]		Socket objects left over from accept() failures
			were incorrectly destroyed, causing corruption
			of socket manager data structures.

 813.	[bug]		File descriptors exceeding FD_SETSIZE were handled
			badly. [RT #1192]

 812.	[bug]		dig sometimes printed incomplete IXFR responses
			due to an uninitialized variable. [RT #1188]

 811.	[bug]		Parentheses were not quoted in zone dumps. [RT #1194]

 810.	[bug]		The signer name in SIG records was not properly
			down-cased when signing/verifying records. [RT #1186]

 809.	[bug]		Configuring a non-local address as a transfer-source
			could cause an assertion failure during load.

 808.	[func]		Add 'rndc flush' to flush the server's cache.

 807.	[bug]		When setting up TCP connections for incoming zone
			transfers, the transfer-source port was not
			ignored like it should be.

 806.	[bug]		DNS_R_SEENINCLUDE was failing to propagate back up
			the calling stack to the zone maintenance level,
			causing zones to not reload when an included file was
			touched but the top-level zone file was not.

 805.	[bug]		When using "forward only", missing root hints should
			not cause queries to fail. [RT #1143]

 804.	[bug]		Attempting to obtain entropy could fail in some
			situations.  This would be most common on systems
			with user-space threads. [RT #1131]

 803.	[bug]		Treat all SIG queries as if they have the CD bit set,
			otherwise no data will be returned [RT #749]

 802.	[bug]		DNSSEC key tags were computed incorrectly in almost
			all cases. [RT #1146]

 801.	[bug]		nsupdate should treat lines beginning with ';' as
			comments. [RT #1139]

 800.	[bug]		dnssec-signzone produced incorrect statistics for
			large zones. [RT #1133]

 799.	[bug]		The ADB didn't find AAAA glue in a zone unless A6
			glue was also present.

 798.	[bug]		nsupdate should be able to reject bad input lines
			and continue. [RT #1130]

 797.	[func]		Issue a warning if the 'directory' option contains
			a relative path. [RT #269]

 796.	[func]		When a size limit is associated with a log file,
			only roll it when the size is reached, not every
			time the log file is opened. [RT #1096]

 795.	[func]		Add the +multiline option to dig. [RT #1095]

 794.	[func]		Implement the "port" and "default-port" statements
			in rndc.conf.

 793.	[cleanup]	The DNSSEC tools could create filenames that were
			illegal or contained shell meta-characters.  They
			now use a different text encoding of names that
			doesn't have these problems. [RT #1101]

 792.	[cleanup]	Replace the OMAPI command channel protocol with a
			simpler one.

 791.	[bug]		The command channel now works over IPv6.

 790.	[bug]		Wildcards created using dynamic update or IXFR
			could fail to match. [RT #1111]

 789.	[bug]		The "localhost" and "localnets" ACLs did not match
			when used as the second element of a two-element
			sortlist item.

 788.	[func]		Add the "match-mapped-addresses" option, which
			causes IPv6 v4mapped addresses to be treated as
			IPv4 addresses for the purpose of acl matching.

 787.	[bug]		The DNSSEC tools failed to downcase domain
			names when mapping them into file names.

 786.	[bug]		When DNSSEC signing/verifying data, owner names were
			not properly down-cased.

 785.	[bug]		A race condition in the resolver could cause
			an assertion failure. [RT #673, #872, #1048]

 784.	[bug]		nsupdate and other programs would not quit properly
			if some signals were blocked by the caller. [RT #1081]

 783.	[bug]		Following CNAMEs could cause an assertion failure
			when either using an sdb database or under very
			rare conditions.

 782.	[func]		Implement the "serial-query-rate" option.

 781.	[func]		Avoid error packet loops by dropping duplicate FORMERR
			responses. [RT #1006]

 780.	[bug]		Error handling code dealing with out of memory or
			other rare errors could lead to assertion failures
			by calling functions on uninitialized names. [RT #1065]

 779.	[func]		Added the "minimal-responses" option.

 778.	[bug]		When starting cache cleaning, cleaning_timer_action()
			returned without first pausing the iterator, which
			could cause deadlock. [RT #998]

 777.	[bug]		An empty forwarders list in a zone failed to override
			global forwarders. [RT #995]

 776.	[func]		Improved error reporting in denied messages. [RT #252]

 775.	[placeholder]

 774.	[func]		max-cache-size is implemented.

 773.	[func]		Added isc_rwlock_trylock() to attempt to lock without
			blocking.

 772.	[bug]		Owner names could be incorrectly omitted from cache
			dumps in the presence of negative caching entries.
			[RT #991]

 771.	[cleanup]	TSIG errors related to unsynchronized clocks
			are logged better. [RT #919]

 770.	[func]		Add the "edns yes_or_no" statement to the server
			clause. [RT #524]

 769.	[func]		Improved error reporting when parsing rdata. [RT #740]

 768.	[bug]		The server did not emit an SOA when a CNAME
			or DNAME chain ended in NXDOMAIN in an
			authoritative zone.

 767.	[placeholder]

 766.	[bug]		A few cases in query_find() could leak fname.
			This would trigger the mpctx->allocated == 0
			assertion when the server exited.
			[RT #739, #776, #798, #812, #818, #821, #845,
			#892, #935, #966]

 765.	[func]		ACL names are once again case insensitive, like
			in BIND 8. [RT #252]

 764.	[func]		Configuration files now allow "include" directives
			in more places, such as inside the "view" statement.
			[RT #377, #728, #860]

 763.	[func]		Configuration files no longer have reserved words.
			[RT #731, #753]

 762.	[cleanup]	The named.conf and rndc.conf file parsers have
			been completely rewritten.

 761.	[bug]		_REENTRANT was still defined when building with
			--disable-threads.

 760.	[contrib]	Significant enhancements to the pgsql sdb driver.

 759.	[bug]		The resolver didn't turn off "avoid fetches" mode
			when restarting, possibly causing resolution
			to fail when it should not.  This bug only affected
			platforms which support both IPv4 and IPv6. [RT #927]

 758.	[bug]		The "avoid fetches" code did not treat negative
			cache entries correctly, causing fetches that would
			be useful to be avoided.  This bug only affected
			platforms which support both IPv4 and IPv6. [RT #927]

 757.	[func]		Log zone transfers.

 756.	[bug]		dns_zone_load() could "return" success when no master
			file was configured.

 755.	[bug]		Fix incorrectly formatted log messages in zone.c.

 754.	[bug]		Certain failure conditions sending UDP packets
			could cause the server to retry the transmission
			indefinitely. [RT #902]

 753.	[bug]		dig, host, and nslookup would fail to contact a
			remote server if getaddrinfo() returned an IPv6
			address on a system that doesn't support IPv6.
			[RT #917]

 752.	[func]		Correct bad tv_usec elements returned by
			gettimeofday().

 751.	[func]		Log successful zone loads / transfers.  [RT #898]

 750.	[bug]		A query should not match a DNAME whose trust level
			is pending. [RT #916]

 749.	[bug]		When a query matched a DNAME in a secure zone, the
			server did not return the signature of the DNAME.
			[RT #915]

 748.	[doc]		List supported RFCs in doc/misc/rfc-compliance.
			[RT #781]

 747.	[bug]		The code to determine whether an IXFR was possible
			did not properly check for a database that could
			not have a journal. [RT #865, #908]

 746.	[bug]		The sdb didn't clone rdatasets properly, causing
			a crash when the server followed delegations. [RT #905]

 745.	[func]		Report the owner name of records that fail
			semantic checks while loading.

 744.	[bug]		When returning DNS_R_CNAME or DNS_R_DNAME as the
			result of an ANY or SIG query, the resolver failed
			to setup the return event's rdatasets, causing an
			assertion failure in the query code. [RT #881]

 743.	[bug]		Receiving a large number of certain malformed
			answers could cause named to stop responding.
			[RT #861]

 742.	[placeholder]

 741.	[port]		Support openssl-engine. [RT #709]

 740.	[port]		Handle openssl library mismatches slightly better.

 739.	[port]		Look for /dev/random in configure, rather than
			assuming it will be there for only a predefined
			set of OSes.

 738.	[bug]		If a non-threadsafe sdb driver supported AXFR and
			received an AXFR request, it would deadlock or die
			with an assertion failure. [RT #852]

 737.	[port]		stdtime.c failed to compile on certain platforms.

 736.	[func]		New functions isc_task_{begin,end}exclusive().

 735.	[doc]		Add BIND 4 migration notes.

 734.	[bug]		An attempt to re-lock the zone lock could occur if
			the server was shutdown during a zone transfer.
			[RT #830]

 733.	[bug]		Reference counts of dns_acl_t objects need to be
			locked but were not. [RT #801, #821]

 732.	[bug]		Glue with 0 TTL could also cause SERVFAIL. [RT #828]

 731.	[bug]		Certain zone errors could cause named-checkzone to
			fail ungracefully. [RT #819]

 730.	[bug]		lwres_getaddrinfo() returns the correct result when
			it fails to contact a server. [RT #768]

 729.	[port]		pthread_setconcurrency() needs to be called on Solaris.

 728.	[bug]		Fix comment processing on master file directives.
			[RT# 757]

 727.	[port]		Work around OS bug where accept() succeeds but
			fails to fill in the peer address of the accepted
			connection, by treating it as an error rather than
			an assertion failure. [RT #809]

 726.	[func]		Implement the "trace" and "notrace" commands in rndc.

 725.	[bug]		Installing man pages could fail.

 724.	[func]		New libisc functions isc_netaddr_any(),
			isc_netaddr_any6().

 723.	[bug]		Referrals whose NS RRs had a 0 TTL caused the resolver
			to return DNS_R_SERVFAIL. [RT #783]

 722.	[func]		Allow incremental loads to be canceled.

 721.	[cleanup]	Load manager and dns_master_loadfilequota() are no
			more.

 720.	[bug]		Server could enter infinite loop in
			dispatch.c:do_cancel(). [RT #733]

 719.	[bug]		Rapid reloads could trigger an assertion failure.
			[RT #743, #763]

 718.	[cleanup]	"internal" is no longer a reserved word in named.conf.
			[RT #753, #731]

 717.	[bug]		Certain TKEY processing failure modes could
			reference an uninitialized variable, causing the
			server to crash. [RT #750]

 716.	[bug]		The first line of a $INCLUDE master file was lost if
			an origin was specified. [RT #744]

 715.	[bug]		Resolving some A6 chains could cause an assertion
			failure in adb.c. [RT #738]

 714.	[bug]		Preserve interval timers across reloads unless changed.
			[RT# 729]

 713.	[func]		named-checkconf takes '-t directory' similar to named.
			[RT #726]

 712.	[bug]		Sending a large signed update message caused an
			assertion failure. [RT #718]

 711.	[bug]		The libisc and liblwres implementations of
			inet_ntop contained an off by one error.

 710.	[func]		The forwarders statement now takes an optional
			port. [RT #418]

 709.	[bug]		ANY or SIG queries for data with a TTL of 0
			would return SERVFAIL. [RT #620]

 708.	[bug]		When building with --with-openssl, the openssl headers
			included with BIND 9 should not be used. [RT #702]

 707.	[func]		The "filename" argument to named-checkzone is no
			longer optional, to reduce confusion. [RT #612]

 706.	[bug]		Zones with an explicit "allow-update { none; };"
			were considered dynamic and therefore not reloaded
			on SIGHUP or "rndc reload".

 705.	[port]		Work out resource limit type for use where rlim_t is
			not available. [RT #695]

 704.	[port]		RLIMIT_NOFILE is not available on all platforms.
			[RT #695]

 703.	[port]		sys/select.h is needed on older platforms. [RT #695]

 702.	[func]		If the address 0.0.0.0 is seen in resolv.conf,
			use 127.0.0.1 instead. [RT #693]

 701.	[func]		Root hints are now fully optional.  Class IN
			views use compiled-in hints by default, as
			before.  Non-IN views with no root hints now
			provide authoritative service but not recursion.
			A warning is logged if a view has neither root
			hints nor authoritative data for the root. [RT #696]

 700.	[bug]		$GENERATE range check was wrong. [RT #688]

 699.	[bug]		The lexer mishandled empty quoted strings. [RT #694]

 698.	[bug]		Aborting nsupdate with ^C would lead to several
			race conditions.

 697.	[bug]		nsupdate was not compatible with the undocumented
			BIND 8 behavior of ignoring TTLs in "update delete"
			commands. [RT #693]

 696.	[bug]		lwresd would die with an assertion failure when passed
			a zero-length name. [RT #692]

 695.	[bug]		If the resolver attempted to query a blackholed or
			bogus server, the resolution would fail immediately.

 694.	[bug]		$GENERATE did not produce the last entry.
			[RT #682, #683]

 693.	[bug]		An empty lwres statement in named.conf caused
			the server to crash while loading.

 692.	[bug]		Deal with systems that have getaddrinfo() but not
			gai_strerror(). [RT #679]

 691.	[bug]		Configuring per-view forwarders caused an assertion
			failure. [RT #675, #734]

 690.	[func]		$GENERATE now supports DNAME. [RT #654]

 689.	[doc]		man pages are now installed. [RT #210]

 688.	[func]		"make tags" now works on systems with the
			"Exuberant Ctags" etags.

 687.	[bug]		Only say we have IPv6, with sufficient functionality,
			if it has actually been tested. [RT #586]

 686.	[bug]		dig and nslookup can now be properly aborted during
			blocking operations. [RT #568]

 685.	[bug]		nslookup should use the search list/domain options
			from resolv.conf by default. [RT #405, #630]

 684.	[bug]		Memory leak with view forwarders. [RT #656]

 683.	[bug]		File descriptor leak in isc_lex_openfile().

 682.	[bug]		nslookup displayed SOA records incorrectly. [RT #665]

 681.	[bug]		$GENERATE specifying output format was broken. [RT #653]

 680.	[bug]		dns_rdata_fromstruct() mishandled options bigger
			than 255 octets.

 679.	[bug]		$INCLUDE could leak memory and file descriptors on
			reload. [RT #639]

 678.	[bug]		"transfer-format one-answer;" could trigger an assertion
			failure. [RT #646]

 677.	[bug]		dnssec-signzone would occasionally use the wrong ttl
			for database operations and fail. [RT #643]

 676.	[bug]		Log messages about lame servers to category
			'lame-servers' rather than 'resolver', so as not
			to be gratuitously incompatible with BIND 8.

 675.	[bug]		TKEY queries could cause the server to leak
			memory.

 674.	[func]		Allow messages to be TSIG signed / verified using
			a offset from the current time.

 673.	[func]		The server can now convert RFC1886-style recursive
			lookup requests into RFC2874-style lookups, when
			enabled using the new option "allow-v6-synthesis".

 672.	[bug]		The wrong time was in the "time signed" field when
			replying with BADTIME error.

 671.	[bug]		The message code was failing to parse a message with
			no question section and a TSIG record. [RT #628]

 670.	[bug]		The lwres replacements for getaddrinfo and
			getipnodebyname didn't properly check for the
			existence of the sockaddr sa_len field.

 669.	[bug]		dnssec-keygen now makes the public key file
			non-world-readable for symmetric keys. [RT #403]

 668.	[func]		named-checkzone now reports multiple errors in master
			files.

 667.	[bug]		On Linux, running named with the -u option and a
			non-world-readable configuration file didn't work.
			[RT #626]

 666.	[bug]		If a request sent by dig is longer than 512 bytes,
			use TCP.

 665.	[bug]		Signed responses were not sent when the size of the
			TSIG + question exceeded the maximum message size.
			[RT #628]

 664.	[bug]		The t_tasks and t_timers module tests are now skipped
			when building without threads, since they require
			threads.

 663.	[func]		Accept a size_spec, not just an integer, in the
			(unimplemented and ignored) max-ixfr-log-size option
			for compatibility with recent versions of BIND 8.
			[RT #613]

 662.	[bug]		dns_rdata_fromtext() failed to log certain errors.

 661.	[bug]		Certain UDP IXFR requests caused an assertion failure
			(mpctx->allocated == 0). [RT #355, #394, #623]

 660.	[port]		Detect multiple CPUs on HP-UX and IRIX.

 659.	[performance]	Rewrite the name compression code to be much faster.

 658.	[cleanup]	Remove all vestiges of 16 bit global compression.

 657.	[bug]		When a listen-on statement in an lwres block does not
			specify a port, use 921, not 53.  Also update the
			listen-on documentation. [RT #616]

 656.	[func]		Treat an unescaped newline in a quoted string as
			an error.  This means that TXT records with missing
			close quotes should have meaningful errors printed.

 655.	[bug]		Improve error reporting on unexpected eof when loading
			zones. [RT #611]

 654.	[bug]		Origin was being forgotten in TCP retries in dig.
			[RT #574]

 653.	[bug]		+defname option in dig was reversed in sense.
			[RT #549]

 652.	[bug]		zone_saveunique() did not report the new name.

 651.	[func]		The AD bit in responses now has the meaning
			specified in <draft-ietf-dnsext-ad-is-secure>.

 650.	[bug]		SIG(0) records were being generated and verified
			incorrectly. [RT #606]

 649.	[bug]		It was possible to join to an already running fctx
			after it had "cloned" its events, but before it sent
			them.  In this case, the event of the newly joined
			fetch would not contain the answer, and would
			trigger the INSIST() in fctx_sendevents().  In
			BIND 9.0, this bug did not trigger an INSIST(), but
			caused the fetch to fail with a SERVFAIL result.
			[RT #588, #597, #605, #607]

 648.	[port]		Add support for pre-RFC2133 IPv6 implementations.

 647.	[bug]		Resolver queries sent after following multiple
			referrals had excessively long retransmission
			timeouts due to incorrectly counting the referrals
			as "restarts".

 646.	[bug]		The UnixWare ISC_PLATFORM_FIXIN6INADDR fix in isc/net.h
			didn't _cleanly_ fix the problem it was trying to fix.

 645.	[port]		BSD/OS 3.0 needs pthread_init(). [RT #603]

 644.	[bug]		#622 needed more work. [RT #562]

 643.	[bug]		xfrin error messages made more verbose, added class
			of the zone. [RT# 599]

 642.	[bug]		Break the exit_check() race in the zone module.
			[RT #598]

	--- 9.1.0b2 released ---

 641.	[bug]		$GENERATE caused a uninitialized link to be used.
			[RT #595]

 640.	[bug]		Memory leak in error path could cause
			"mpctx->allocated == 0" failure. [RT #584]

 639.	[bug]		Reading entropy from the keyboard would sometimes fail.
			[RT #591]

 638.	[port]		lib/isc/random.c needed to explicitly include time.h
			to get a prototype for time() when pthreads was not
			being used. [RT #592]

 637.	[port]		Use isc_u?int64_t instead of (unsigned) long long in
			lib/isc/print.c.  Also allow lib/isc/print.c to
			be compiled even if the platform does not need it.
			[RT #592]

 636.	[port]		Shut up MSVC++ about a possible loss of precision
			in the ISC__BUFFER_PUTUINT*() macros. [RT #592]

 635.	[bug]		Reloading a server with a configured blackhole list
			would cause an assertion. [RT #590]

 634.	[bug]		A log file will completely stop being written when
			it reaches the maximum size in all cases, not just
			when versioning is also enabled. [RT #570]

 633.	[port]		Cope with rlim_t missing on BSD/OS systems. [RT #575]

 632.	[bug]		The index array of the journal file was
			corrupted as it was written to disk.

 631.	[port]		Build without thread support on systems without
			pthreads.

 630.	[bug]		Locking failure in zone code. [RT #582]

 629.	[bug]		9.1.0b1 dereferenced a null pointer and crashed
			when responding to a UDP IXFR request.

 628.	[bug]		If the root hints contained only AAAA addresses,
			named would be unable to perform resolution.

 627.	[bug]		The EDNS0 blackhole detection code of change 324
			waited for three retransmissions to each server,
			which takes much too long when a domain has many
			name servers and all of them drop EDNS0 queries.
			Now we retry without EDNS0 after three consecutive
			timeouts, even if they are all from different
			servers. [RT #143]

 626.	[bug]		The lightweight resolver daemon no longer crashes
			when asked for a SIG rrset. [RT #558]

 625.	[func]		Zones now inherit their class from the enclosing view.

 624.	[bug]		The zone object could get timer events after it had
			been destroyed, causing a server crash. [RT #571]

 623.	[func]		Added "named-checkconf" and "named-checkzone" program
			for syntax checking named.conf files and zone files,
			respectively.

 622.	[bug]		A canceled request could be destroyed before
			dns_request_destroy() was called. [RT #562]

 621.	[port]		Disable IPv6 at runtime if IPv6 sockets are unusable.
			This mostly affects Red Hat Linux 7.0, which has
			conflicts between libc and the kernel.

 620.	[bug]		dns_master_load*inc() now require 'task' and 'load'
			to be non-null.  Also 'done' will not be called if
			dns_master_load*inc() fails immediately. [RT #565]

 619.	[placeholder]

 618.	[bug]		Queries to a signed zone could sometimes cause
			an assertion failure.

 617.	[bug]		When using dynamic update to add a new RR to an
			existing RRset with a different TTL, the journal
			entries generated from the update did not include
			explicit deletions and re-additions of the existing
			RRs to update their TTL to the new value.

 616.	[func]		dnssec-signzone -t output now includes performance
			statistics.

 615.	[bug]		dnssec-signzone did not like child keysets signed
			by multiple keys.

 614.	[bug]		Checks for uninitialized link fields were prone
			to false positives, causing assertion failures.
			The checks are now disabled by default and may
			be re-enabled by defining ISC_LIST_CHECKINIT.

 613.	[bug]		"rndc reload zone" now reloads primary zones.
			It previously only updated slave and stub zones,
			if an SOA query indicated an out of date serial.

 612.	[cleanup]	Shutup a ridiculously noisy HP-UX compiler that
			complains relentlessly about how its treatment
			of 'const' has changed as well as how casting
			sometimes tightens alignment constraints.

 611.	[func]		allow-notify can be used to permit processing of
			notify messages from hosts other than a slave's
			masters.

 610.	[func]		rndc dumpdb is now supported.

 609.	[bug]		getrrsetbyname() would crash lwresd if the server
			found more SIGs than answers. [RT #554]

 608.	[func]		dnssec-signzone now adds a comment to the zone
			with the time the file was signed.

 607.	[bug]		nsupdate would fail if it encountered a CNAME or
			DNAME in a response to an SOA query. [RT #515]

 606.	[bug]		Compiling with --disable-threads failed due
			to isc_thread_self() being incorrectly defined
			as an integer rather than a function.

 605.	[func]		New function isc_lex_getlasttokentext().

 604.	[bug]		The named.conf parser could print incorrect line
			numbers when long comments were present.

 603.	[bug]		Make dig handle multiple types or classes on the same
			query more correctly.

 602.	[func]		Cope automatically with UnixWare's broken
			IN6_IS_ADDR_* macros. [RT #539]

 601.	[func]		Return a non-zero exit code if an update fails
			in nsupdate.

 600.	[bug]		Reverse lookups sometimes failed in dig, etc...

 599.	[func]		Added four new functions to the libisc log API to
			support i18n messages.  isc_log_iwrite(),
			isc_log_ivwrite(), isc_log_iwrite1() and
			isc_log_ivwrite1() were added.

 598.	[bug]		An update-policy statement would cause the server
			to assert while loading. [RT #536]

 597.	[func]		dnssec-signzone is now multi-threaded.

 596.	[bug]		DNS_RDATASLAB_FORCE and DNS_RDATASLAB_EXACT are
			not mutually exclusive.

 595.	[port]		On Linux 2.2, socket() returns EINVAL when it
			should return EAFNOSUPPORT.  Work around this.
			[RT #531]

 594.	[func]		sdb drivers are now assumed to not be thread-safe
			unless the DNS_SDBFLAG_THREADSAFE flag is supplied.

 593.	[bug]		If a secure zone was missing all its NXTs and
			a dynamic update was attempted, the server entered
			an infinite loop.

 592.	[bug]		The sig-validity-interval option now specifies a
			number of days, not seconds.  This matches the
			documentation. [RT #529]

	--- 9.1.0b1 released ---

 591.	[bug]		Work around non-reentrancy in openssl by disabling
			pre-computation in keys.

 590.	[doc]		There are now man pages for the lwres library in
			doc/man/lwres.

 589.	[bug]		The server could deadlock if a zone was updated
			while being transferred out.

 588.	[bug]		ctx->in_use was not being correctly initialized when
			when pushing a file for $INCLUDE. [RT #523]

 587.	[func]		A warning is now printed if the "allow-update"
			option allows updates based on the source IP
			address, to alert users to the fact that this
			is insecure and becoming increasingly so as
			servers capable of update forwarding are being
			deployed.

 586.	[bug]		multiple views with the same name were fatal. [RT #516]

 585.	[func]		dns_db_addrdataset() and and dns_rdataslab_merge()
			now support 'exact' additions in a similar manner to
			dns_db_subtractrdataset() and dns_rdataslab_subtract().

 584.	[func]		You can now say 'notify explicit'; to suppress
			notification of the servers listed in NS records
			and notify only those servers listed in the
			'also-notify' option.

 583.	[func]		"rndc querylog" will now toggle logging of
			queries, like "ndc querylog" in BIND 8.

 582.	[bug]		dns_zone_idetach() failed to lock the zone.
			[RT #199, #463]

 581.	[bug]		log severity was not being correctly processed.
			[RT #485]

 580.	[func]		Ignore trailing garbage on incoming DNS packets,
			for interoperability with broken server
			implementations. [RT #491]

 579.	[bug]		nsupdate did not take a filename to read update from.
			[RT #492]

 578.	[func]		New config option "notify-source", to specify the
			source address for notify messages.

 577.	[func]		Log illegal RDATA combinations. e.g. multiple
			singleton types, cname and other data.

 576.	[doc]		isc_log_create() description did not match reality.

 575.	[bug]		isc_log_create() was not setting internal state
			correctly to reflect the default channels created.

 574.	[bug]		TSIG signed queries sent by the resolver would fail to
			have their responses validated and would leak memory.

 573.	[bug]		The journal files of IXFRed slave zones were
			inadvertently discarded on server reload, causing
			"journal out of sync with zone" errors on subsequent
			reloads. [RT #482]

 572.	[bug]		Quoted strings were not accepted as key names in
			address match lists.

 571.	[bug]		It was possible to create an rdataset of singleton
			type which had more than one rdata. [RT #154]
			[RT #279]

 570.	[bug]		rbtdb.c allowed zones containing nodes which had
			both a CNAME and "other data". [RT #154]

 569.	[func]		The DNSSEC AD bit will not be set on queries which
			have not requested a DNSSEC response.

 568.	[func]		Add sample simple database drivers in contrib/sdb.

 567.	[bug]		Setting the zone transfer timeout to zero caused an
			assertion failure. [RT #302]

 566.	[func]		New public function dns_timer_setidle().

 565.	[func]		Log queries more like BIND 8: query logging is now
			done to category "queries", level "info". [RT #169]

 564.	[func]		Add sortlist support to lwresd.

 563.	[func]		New public functions dns_rdatatype_format() and
			dns_rdataclass_format(), for convenient formatting
			of rdata type/class mnemonics in log messages.

 562.	[cleanup]	Moved lib/dns/*conf.c to bin/named where they belong.

 561.	[func]		The 'datasize', 'stacksize', 'coresize' and 'files'
			clauses of the options{} statement are now implemented.

 560.	[bug]		dns_name_split did not properly the resulting prefix
			when a maximal length bitstring label was split which
			was preceded by another bitstring label. [RT #429]

 559.	[bug]		dns_name_split did not properly create the suffix
			when splitting within a maximal length bitstring label.

 558.	[func]		New functions, isc_resource_getlimit and
			isc_resource_setlimit.

 557.	[func]		Symbolic constants for libisc integral types.

 556.	[func]		The DNSSEC OK bit in the EDNS extended flags
			is now implemented.  Responses to queries without
			this bit set will not contain any DNSSEC records.

 555.	[bug]		A slave server attempting a zone transfer could
			crash with an assertion failure on certain
			malformed responses from the master. [RT #457]

 554.	[bug]		In some cases, not all of the dnssec tools were
			properly installed.

 553.	[bug]		Incoming zone transfers deferred due to quota
			were not started when quota was increased but
			only when a transfer in progress finished. [RT #456]

 552.	[bug]		We were not correctly detecting the end of all c-style
			comments. [RT #455]

 551.	[func]		Implemented the 'sortlist' option.

 550.	[func]		Support unknown rdata types and classes.

 549.	[bug]		"make" did not immediately abort the build when a
			subdirectory make failed [RT #450].

 548.	[func]		The lexer now ungets tokens more correctly.

 547.	[placeholder]

 546.	[func]		Option 'lame-ttl' is now implemented.

 545.	[func]		Name limit and counting options removed from dig;
			they didn't work properly, and cannot be correctly
			implemented without significant changes.

 544.	[func]		Add statistics option, enable statistics-file option,
			add RNDC option "dump-statistics" to write out a
			query statistics file.

 543.	[doc]		The 'port' option is now documented.

 542.	[func]		Add support for update forwarding as required for
			full compliance with RFC2136.  It is turned off
			by default and can be enabled using the
			'allow-update-forwarding' option.

 541.	[func]		Add bogus server support.

 540.	[func]		Add dialup support.

 539.	[func]		Support the blackhole option.

 538.	[bug]		fix buffer overruns by 1 in lwres_getnameinfo().

 537.	[placeholder]

 536.	[func]		Use transfer-source{-v6} when sending refresh queries.
			Transfer-source{-v6} now take a optional port
			parameter for setting the UDP source port.  The port
			parameter is ignored for TCP.

 535.	[func]		Use transfer-source{-v6} when forwarding update
			requests.

 534.	[func]		Ancestors have been removed from RBT chains.  Ancestor
			information can be discerned via node parent pointers.

 533.	[func]		Incorporated name hashing into the RBT database to
			improve search speed.

 532.	[func]		Implement DNS UPDATE pseudo records using
			DNS_RDATA_UPDATE flag.

 531.	[func]		Rdata really should be initialized before being assigned
			to (dns_rdata_fromwire(), dns_rdata_fromtext(),
			dns_rdata_clone(), dns_rdata_fromregion()),
			check that it is.

 530.	[func]		New function dns_rdata_invalidate().

 529.	[bug]		521 contained a bug which caused zones to always
			reload.  [RT #410]

 528.	[func]		The ISC_LIST_XXXX macros now perform sanity checks
			on their arguments.  ISC_LIST_XXXXUNSAFE can be use
			to skip the checks however use with caution.

 527.	[func]		New function dns_rdata_clone().

 526.	[bug]		nsupdate incorrectly refused to add RRs with a TTL
			of 0.

 525.	[func]		New arguments 'options' for dns_db_subtractrdataset(),
			and 'flags' for dns_rdataslab_subtract() allowing you
			to request that the RR's must exist prior to deletion.
			DNS_R_NOTEXACT is returned if the condition is not met.

 524.	[func]		The 'forward' and 'forwarders' statement in
			non-forward zones should work now.

 523.	[doc]		The source to the Administrator Reference Manual is
			now an XML file using the DocBook DTD, and is included
			in the distribution.  The plain text version of the
			ARM is temporarily unavailable while we figure out
			how to generate readable plain text from the XML.

 522.	[func]		The lightweight resolver daemon can now use
			a real configuration file, and its functionality
			can be provided by a name server.  Also, the -p and -P
			options to lwresd have been reversed.

 521.	[bug]		Detect master files which contain $INCLUDE and always
			reload. [RT #196]

 520.	[bug]		Upgraded libtool to 1.3.5, which makes shared
			library builds almost work on AIX (and possibly
			others).

 519.	[bug]		dns_name_split() would improperly split some bitstring
			labels, zeroing a few of the least significant bits in
			the prefix part.  When such an improperly created
			prefix was returned to the RBT database, the bogus
			label was dutifully stored, corrupting the tree.
			[RT #369]

 518.	[bug]		The resolver did not realize that a DNAME which was
			"the answer" to the client's query was "the answer",
			and such queries would fail. [RT #399]

 517.	[bug]		The resolver's DNAME code would trigger an assertion
			if there was more than one DNAME in the chain.
			[RT #399]

 516.	[bug]		Cache lookups which had a NULL node pointer, e.g.
			those by dns_view_find(), and which would match a
			DNAME, would trigger an INSIST(!search.need_cleanup)
			assertion. [RT #399]

 515.	[bug]		The ssu table was not being attached / detached
			by dns_zone_[sg]etssutable. [RT#397]

 514.	[func]		Retry refresh and notify queries if they timeout.
			[RT #388]

 513.	[func]		New functionality added to rdnc and server to allow
			individual zones to be refreshed or reloaded.

 512.	[bug]		The zone transfer code could throw an exception with
			an invalid IXFR stream.

 511.	[bug]		The message code could throw an assertion on an
			out of memory failure. [RT #392]

 510.	[bug]		Remove spurious view notify warning. [RT #376]

 509.	[func]		Add support for write of zone files on shutdown.

 508.	[func]		dns_message_parse() can now do a best-effort
			attempt, which should allow dig to print more invalid
			messages.

 507.	[func]		New functions dns_zone_flush(), dns_zt_flushanddetach()
			and dns_view_flushanddetach().

 506.	[func]		Do not fail to start on errors in zone files.

 505.	[bug]		nsupdate was printing "unknown result code". [RT #373]

 504.	[bug]		The zone was not being marked as dirty when updated via
			IXFR.

 503.	[bug]		dumptime was not being set along with
			DNS_ZONEFLG_NEEDDUMP.

 502.	[func]		On a SERVFAIL reply, DiG will now try the next server
			in the list, unless the +fail option is specified.

 501.	[bug]		Incorrect port numbers were being displayed by
			nslookup. [RT #352]

 500.	[func]		Nearly useless +details option removed from DiG.

 499.	[func]		In DiG, specifying a class with -c or type with -t
			changes command-line parsing so that classes and
			types are only recognized if following -c or -t.
			This allows hosts with the same name as a class or
			type to be looked up.

 498.	[doc]		There is now a man page for "dig"
			in doc/man/bin/dig.1.

 497.	[bug]		The error messages printed when an IP match list
			contained a network address with a nonzero host
			part where not sufficiently detailed. [RT #365]

 496.	[bug]		named didn't sanity check numeric parameters. [RT #361]

 495.	[bug]		nsupdate was unable to handle large records. [RT #368]

 494.	[func]		Do not cache NXDOMAIN responses for SOA queries.

 493.	[func]		Return non-cachable (ttl = 0) NXDOMAIN responses
			for SOA queries.  This makes it easier to locate
			the containing zone without polluting intermediate
			caches.

 492.	[bug]		attempting to reload a zone caused the server fail
			to shutdown cleanly. [RT #360]

 491.	[bug]		nsupdate would segfault when sending certain
			prerequisites with empty RDATA. [RT #356]

 490.	[func]		When a slave/stub zone has not yet successfully
			obtained an SOA containing the zone's configured
			retry time, perform the SOA query retries using
			exponential backoff. [RT #337]

 489.	[func]		The zone manager now has a "i/o" queue.

 488.	[bug]		Locks weren't properly destroyed in some cases.

 487.	[port]		flockfile() is not defined on all systems.

 486.	[bug]		nslookup: "set all" and "server" commands showed
			the incorrect port number if a port other than 53
			was specified. [RT #352]

 485.	[func]		When dig had more than one server to query, it would
			send all of the messages at the same time.  Add
			rate limiting of the transmitted messages.

 484.	[bug]		When the server was reloaded after removing addresses
			from the named.conf "listen-on" statement, sockets
			were still listening on the removed addresses due
			to reference count loops. [RT #325]

 483.	[bug]		nslookup: "set all" showed a "search" option but it
			was not settable.

 482.	[bug]		nslookup: a plain "server" or "lserver" should be
			treated as a lookup.

 481.	[bug]		nslookup:get_next_command() stack size could exceed
			per thread limit.

 480.	[bug]		strtok() is not thread safe. [RT #349]

 479.	[func]		The test suite can now be run by typing "make check"
			or "make test" at the top level.

 478.	[bug]		"make install" failed if the directory specified with
			--prefix did not already exist.

 477.	[bug]		The the isc-config.sh script could be installed before
			its directory was created. [RT #324]

 476.	[bug]		A zone could expire while a zone transfer was in
			progress triggering a INSIST failure. [RT #329]

 475.	[bug]		query_getzonedb() sometimes returned a non-null version
			on failure.  This caused assertion failures when
			generating query responses where names subject to
			additional section processing pointed to a zone
			to which access had been denied by means of the
			allow-query option. [RT #336]

 474.	[bug]		The mnemonic of the CHAOS class is CH according to
			RFC1035, but it was printed and read only as CHAOS.
			We now accept both forms as input, and print it
			as CH. [RT #305]

 473.	[bug]		nsupdate overran the end of the list of name servers
			when no servers could be reached, typically causing
			it to print the error message "dns_request_create:
			not implemented".

 472.	[bug]		Off-by-one error caused isc_time_add() to sometimes
			produce invalid time values.

 471.	[bug]		nsupdate didn't compile on HP/UX 10.20

 470.	[func]		$GENERATE is now supported.  See also
			doc/misc/migration.

 469.	[bug]		"query-source address * port 53;" now works.

 468.	[bug]		dns_master_load*() failed to report file and line
			number in certain error conditions.

 467.	[bug]		dns_master_load*() failed to log an error if
			pushfile() failed.

 466.	[bug]		dns_master_load*() could return success when it failed.

 465.	[cleanup]	Allow 0 to be set as an omapi_value_t value by
			omapi_value_storeint().

 464.	[cleanup]	Build with openssl's RSA code instead of dnssafe.

 463.	[bug]		nsupdate sent malformed SOA queries to the second
			and subsequent name servers in resolv.conf if the
			query sent to the first one failed.

 462.	[bug]		--disable-ipv6 should work now.

 461.	[bug]		Specifying an unknown key in the "keys" clause of the
			"controls" statement caused a NULL pointer dereference.
			[RT #316]

 460.	[bug]		Much of the DNSSEC code only worked with class IN.

 459.	[bug]		Nslookup processed the "set" command incorrectly.

 458.	[bug]		Nslookup didn't properly check class and type values.
			[RT #305]

 457.	[bug]		Dig/host/hslookup didn't properly handle connect
			timeouts in certain situations, causing an
			unnecessary warning message to be printed.

 456.	[bug]		Stub zones were not resetting the refresh and expire
			counters, loadtime or clearing the DNS_ZONE_REFRESH
			(refresh in progress) flag upon successful update.
			This disabled further refreshing of the stub zone,
			causing it to eventually expire. [RT #300]

 455.	[doc]		Document IPv4 prefix notation does not require a
			dotted decimal quad but may be just dotted decimal.

 454.	[bug]		Enforce dotted decimal and dotted decimal quad where
			documented as such in named.conf. [RT #304, RT #311]

 453.	[bug]		Warn if the obsolete option "maintain-ixfr-base"
			is specified in named.conf. [RT #306]

 452.	[bug]		Warn if the unimplemented option "statistics-file"
			is specified in named.conf. [RT #301]

 451.	[func]		Update forwarding implemented.

 450.	[func]		New function ns_client_sendraw().

 449.	[bug]		isc_bitstring_copy() only works correctly if the
			two bitstrings have the same lsb0 value, but this
			requirement was not documented, nor was there a
			REQUIRE for it.

 448.	[bug]		Host output formatting change, to match v8. [RT #255]

 447.	[bug]		Dig didn't properly retry in TCP mode after
			a truncated reply. [RT #277]

 446.	[bug]		Confusing notify log message. [RT #298]

 445.	[bug]		Doing a 0 bit isc_bitstring_copy() of an lsb0
			bitstring triggered a REQUIRE statement.  The REQUIRE
			statement was incorrect. [RT #297]

 444.	[func]		"recursion denied" messages are always logged at
			debug level 1, now, rather than sometimes at ERROR.
			This silences these warnings in the usual case, where
			some clients set the RD bit in all queries.

 443.	[bug]		When loading a master file failed because of an
			unrecognized RR type name, the error message
			did not include the file name and line number.
			[RT #285]

 442.	[bug]		TSIG signed messages that did not match any view
			crashed the server. [RT #290]

 441.	[bug]		Nodes obscured by a DNAME were inaccessible even
			when DNS_DBFIND_GLUEOK was set.

 440.	[func]		New function dns_zone_forwardupdate().

 439.	[func]		New function dns_request_createraw().

 438.	[func]		New function dns_message_getrawmessage().

 437.	[func]		Log NOTIFY activity to the notify channel.

 436.	[bug]		If recvmsg() returned EHOSTUNREACH or ENETUNREACH,
			which sometimes happens on Linux, named would enter
			a busy loop.  Also, unexpected socket errors were
			not logged at a high enough logging level to be
			useful in diagnosing this situation. [RT #275]

 435.	[bug]		dns_zone_dump() overwrote existing zone files
			rather than writing to a temporary file and
			renaming.  This could lead to empty or partial
			zone files being left around in certain error
			conditions involving the initial transfer of a
			slave zone, interfering with subsequent server
			startup. [RT #282]

 434.	[func]		New function isc_file_isabsolute().

 433.	[func]		isc_base64_decodestring() now accepts newlines
			within the base64 data.  This makes it possible
			to break up the key data in a "trusted-keys"
			statement into multiple lines. [RT #284]

 432.	[func]		Added refresh/retry jitter.  The actual refresh/
			retry time is now a random value between 75% and
			100% of the configured value.

 431.	[func]		Log at ISC_LOG_INFO when a zone is successfully
			loaded.

 430.	[bug]		Rewrote the lightweight resolver client management
			code to handle shutdown correctly and general
			cleanup.

 429.	[bug]		The space reserved for a TSIG record in a response
			was 2 bytes too short, leading to message
			generation failures.

 428.	[bug]		rbtdb.c:find_closest_nxt() erroneously returned
			DNS_R_BADDB for nodes which had neither NXT nor SIG NXT
			(e.g. glue).  This could cause SERVFAILs when
			generating negative responses in a secure zone.

 427.	[bug]		Avoid going into an infinite loop when the validator
			gets a negative response to a key query where the
			records are signed by the missing key.

 426.	[bug]		Attempting to generate an oversized RSA key could
			cause dnssec-keygen to dump core.

 425.	[bug]		Warn about the auth-nxdomain default value change
			if there is no auth-nxdomain statement in the
			config file. [RT #287]

 424.	[bug]		notify_createmessage() could trigger an assertion
			failure when creating the notify message failed,
			e.g. due to corrupt zones with multiple SOA records.
			[RT #279]

 423.	[bug]		When responding to a recursive query, errors that occur
			after following a CNAME should cause the query to fail.
			[RT #274]

 422.	[func]		get rid of isc_random_t, and make isc_random_get()
			and isc_random_jitter() use rand() internally
			instead of local state.  Note that isc_random_*()
			functions are only for weak, non-critical "randomness"
			such as timing jitter and such.

 421.	[bug]		nslookup would exit when given a blank line as input.

 420.	[bug]		nslookup failed to implement the "exit" command.

 419.	[bug]		The certificate type PKIX was misspelled as SKIX.

 418.	[bug]		At debug levels >= 10, getting an unexpected
			socket receive error would crash the server
			while trying to log the error message.

 417.	[func]		Add isc_app_block() and isc_app_unblock(), which
			allow an application to handle signals while
			blocking.

 416.	[bug]		Slave zones with no master file tried to use a
			NULL pointer for a journal file name when they
			received an IXFR. [RT #273]

 415.	[bug]		The logging code leaked file descriptors.

 414.	[bug]		Server did not shut down until all incoming zone
			transfers were finished.

 413.	[bug]		Notify could attempt to use the zone database after
			it had been unloaded. [RT#267]

 412.	[bug]		named -v didn't print the version.

 411.	[bug]		A typo in the HS A code caused an assertion failure.

 410.	[bug]		lwres_gethostbyname() and company set lwres_h_errno
			to a random value on success.

 409.	[bug]		If named was shut down early in the startup
			process, ns_omapi_shutdown() would attempt to lock
			an uninitialized mutex. [RT #262]

 408.	[bug]		stub zones could leak memory and reference counts if
			all the masters were unreachable.

 407.	[bug]		isc_rwlock_lock() would needlessly block
			readers when it reached the read quota even
			if no writers were waiting.

 406.	[bug]		Log messages were occasionally lost or corrupted
			due to a race condition in isc_log_doit().

 405.	[func]		Add support for selective forwarding (forward zones)

 404.	[bug]		The request library didn't completely work with IPv6.

 403.	[bug]		"host" did not use the search list.

 402.	[bug]		Treat undefined acls as errors, rather than
			warning and then later throwing an assertion.
			[RT #252]

 401.	[func]		Added simple database API.

 400.	[bug]		SIG(0) signing and verifying was done incorrectly.
			[RT #249]

 399.	[bug]		When reloading the server with a config file
			containing a syntax error, it could catch an
			assertion failure trying to perform zone
			maintenance on, or sending notifies from,
			tentatively created zones whose views were
			never fully configured and lacked an address
			database and request manager.

 398.	[bug]		"dig" sometimes caught an assertion failure when
			using TSIG, depending on the key length.

 397.	[func]		Added utility functions dns_view_gettsig() and
			dns_view_getpeertsig().

 396.	[doc]		There is now a man page for "nsupdate"
			in doc/man/bin/nsupdate.8.

 395.	[bug]		nslookup printed incorrect RR type mnemonics
			for RRs of type >= 21 [RT #237].

 394.	[bug]		Current name was not propagated via $INCLUDE.

 393.	[func]		Initial answer while loading (awl) support.
			Entry points: dns_master_loadfileinc(),
			dns_master_loadstreaminc(), dns_master_loadbufferinc().
			Note: calls to dns_master_load*inc() should be rate
			be rate limited so as to not use up all file
			descriptors.

 392.	[func]		Add ISC_R_FAMILYNOSUPPORT.  Returned when OS does
			not support the given address family requested.

 391.	[clarity]	ISC_R_FAMILY -> ISC_R_FAMILYMISMATCH.

 390.	[func]		The function dns_zone_setdbtype() now takes
			an argc/argv style vector of words and sets
			both the zone database type and its arguments,
			making the functions dns_zone_adddbarg()
			and dns_zone_cleardbargs() unnecessary.

 389.	[bug]		Attempting to send a request over IPv6 using
			dns_request_create() on a system without IPv6
			support caused an assertion failure [RT #235].

 388.	[func]		dig and host can now do reverse ipv6 lookups.

 387.	[func]		Add dns_byaddr_createptrname(), which converts
			an address into the name used by a PTR query.

 386.	[bug]		Missing strdup() of ACL name caused random
			ACL matching failures [RT #228].

 385.	[cleanup]	Removed functions dns_zone_equal(), dns_zone_print(),
			and dns_zt_print().

 384.	[bug]		nsupdate was incorrectly limiting TTLs to 65535 instead
			of 2147483647.

 383.	[func]		When writing a master file, print the SOA and NS
			records (and their SIGs) before other records.

 382.	[bug]		named -u failed on many Linux systems where the
			libc provided kernel headers do not match
			the current kernel.

 381.	[bug]		Check for IPV6_RECVPKTINFO and use it instead of
			IPV6_PKTINFO if found. [RT #229]

 380.	[bug]		nsupdate didn't work with IPv6.

 379.	[func]		New library function isc_sockaddr_anyofpf().

 378.	[func]		named and lwresd will log the command line arguments
			they were started with in the "starting ..." message.

 377.	[bug]		When additional data lookups were refused due to
			"allow-query", the databases were still being
			attached causing reference leaks.

 376.	[bug]		The server should always use good entropy when
			performing cryptographic functions needing entropy.

 375.	[bug]		Per-zone "allow-query" did not properly override the
			view/global one for CNAME targets and additional
			data [RT #220].

 374.	[bug]		SOA in authoritative negative responses had wrong TTL.

 373.	[func]		nslookup is now installed by "make install".

 372.	[bug]		Deal with Microsoft DNS servers appending two bytes of
			garbage to zone transfer requests.

 371.	[bug]		At high debug levels, doing an outgoing zone transfer
			of a very large RRset could cause an assertion failure
			during logging.

 370.	[bug]		The error messages for roll-forward failures were
			overly terse.

 369.	[func]		Support new named.conf options, view and zone
			statements:

				max-retry-time, min-retry-time,
				max-refresh-time, min-refresh-time.

 368.	[func]		Restructure the internal ".bind" view so that more
			zones can be added to it.

 367.	[bug]		Allow proper selection of server on nslookup command
			line.

 366.	[func]		Allow use of '-' batch file in dig for stdin.

 365.	[bug]		nsupdate -k leaked memory.

 364.	[func]		Added additional-from-{cache,auth}

 363.	[placeholder]

 362.	[bug]		rndc no longer aborts if the configuration file is
			missing an options statement. [RT #209]

 361.	[func]		When the RBT find or chain functions set the name and
			origin for a node that stores the root label
			the name is now set to an empty name, instead of ".",
			to simplify later use of the name and origin by
			dns_name_concatenate(), dns_name_totext() or
			dns_name_format().

 360.	[func]		dns_name_totext() and dns_name_format() now allow
			an empty name to be passed, which is formatted as "@".

 359.	[bug]		dnssec-signzone occasionally signed glue records.

 358.	[cleanup]	Rename the intermediate files used by the dnssec
			programs.

 357.	[bug]		The zone file parser crashed if the argument
			to $INCLUDE was a quoted string.

 356.	[cleanup]	isc_task_send no longer requires event->sender to
			be non-null.

 355.	[func]		Added isc_dir_createunique(), similar to mkdtemp().

 354.	[doc]		Man pages for the dnssec tools are now included in
			the distribution, in doc/man/dnssec.

 353.	[bug]		double increment in lwres/gethost.c:copytobuf().
			[RT# 187]

 352.	[bug]		Race condition in dns_client_t startup could cause
			an assertion failure.

 351.	[bug]		Constructing a response with rcode SERVFAIL to a TSIG
			signed query could crash the server.

 350.	[bug]		Also-notify lists specified in the global options
			block were not correctly reference counted, causing
			a memory leak.

 349.	[bug]		Processing a query with the CD bit set now works
			as expected.

 348.	[func]		New boolean named.conf options 'additional-from-auth'
			and 'additional-from-cache' now supported in view and
			global options statement.

 347.	[bug]		Don't crash if an argument is left off options in dig.

 346.	[placeholder]

 345.	[bug]		Large-scale changes/cleanups to dig:
			* Significantly improve structure handling
			* Don't pre-load entire batch files
			* Add name/rr counting/limiting
			* Fix SIGINT handling
			* Shorten timeouts to match v8's behavior

 344.	[bug]		When shutting down, lwresd sometimes tried
			to shut down its client tasks twice,
			triggering an assertion.

 343.	[bug]		Although zone maintenance SOA queries and
			notify requests were signed with TSIG keys
			when configured for the server in case,
			the TSIG was not verified on the response.

 342.	[bug]		The wrong name was being passed to
			dns_name_dup() when generating a TSIG
			key using TKEY.

 341.	[func]		Support 'key' clause in named.conf zone masters
			statement to allow authentication via TSIG keys:

				masters {
					10.0.0.1 port 5353 key "foo";
					10.0.0.2 ;
				};

 340.	[bug]		The top-level COPYRIGHT file was missing from
			the distribution.

 339.	[bug]		DNSSEC validation of the response to an ANY
			query at a name with a CNAME RR in a secure
			zone triggered an assertion failure.

 338.	[bug]		lwresd logged to syslog as named, not lwresd.

 337.	[bug]		"dig" did not recognize "nsap-ptr" as an RR type
			on the command line.

 336.	[bug]		"dig -f" used 64 k of memory for each line in
			the file.  It now uses much less, though still
			proportionally to the file size.

 335.	[bug]		named would occasionally attempt recursion when
			it was disallowed or undesired.

 334.	[func]		Added hmac-md5 to libisc.

 333.	[bug]		The resolver incorrectly accepted referrals to
			domains that were not parents of the query name,
			causing assertion failures.

 332.	[func]		New function dns_name_reset().

 331.	[bug]		Only log "recursion denied" if RD is set. [RT #178]

 330.	[bug]		Many debugging messages were partially formatted
			even when debugging was turned off, causing a
			significant decrease in query performance.

 329.	[func]		omapi_auth_register() now takes a size_t argument for
			the length of a key's secret data.  Previously
			OMAPI only stored secrets up to the first NUL byte.

 328.	[func]		Added isc_base64_decodestring().

 327.	[bug]		rndc.conf parser wasn't correctly recognizing an IP
			address where a host specification was required.

 326.	[func]		'keys' in an 'inet' control statement is now
			required and must have at least one item in it.
			A "not supported" warning is now issued if a 'unix'
			control channel is defined.

 325.	[bug]		isc_lex_gettoken was processing octal strings when
			ISC_LEXOPT_CNUMBER was not set.

 324.	[func]		In the resolver, turn EDNS0 off if there is no
			response after a number of retransmissions.
			This is to allow queries some chance of succeeding
			even if all the authoritative servers of a zone
			silently discard EDNS0 requests instead of
			sending an error response like they ought to.

 323.	[bug]		dns_rbt_findname() did not ignore empty rbt nodes.
			Because of this, servers authoritative for a parent
			and grandchild zone but not authoritative for the
			intervening child zone did not correctly issue
			referrals to the servers of the child zone.

 322.	[bug]		Queries for KEY RRs are now sent to the parent
			server before the authoritative one, making
			DNSSEC insecurity proofs work in many cases
			where they previously didn't.

 321.	[bug]		When synthesizing a CNAME RR for a DNAME
			response, query_addcname() failed to initialize
			the type and class of the CNAME dns_rdata_t,
			causing random failures.

 320.	[func]		Multiple rndc changes: parses an rndc.conf file,
			uses authentication to talk to named, command
			line syntax changed.  This will all be described
			in the ARM.

 319.	[func]		The named.conf "controls" statement is now used
			to configure the OMAPI command channel.

 318.	[func]		dns_c_ndcctx_destroy() could never return anything
			except ISC_R_SUCCESS; made it have void return instead.

 317.	[func]		Use callbacks from libomapi to determine if a
			new connection is valid, and if a key requested
			to be used with that connection is valid.

 316.	[bug]		Generate a warning if we detect an unexpected <eof>
			but treat as <eol><eof>.

 315.	[bug]		Handle non-empty blanks lines. [RT #163]

 314.	[func]		The named.conf controls statement can now have
			more than one key specified for the inet clause.

 313.	[bug]		When parsing resolv.conf, don't terminate on an
			error.  Instead, parse as much as possible, but
			still return an error if one was found.

 312.	[bug]		Increase the number of allowed elements in the
			resolv.conf search path from 6 to 8.  If there
			are more than this, ignore the remainder rather
			than returning a failure in lwres_conf_parse.

 311.	[bug]		lwres_conf_parse failed when the first line of
			resolv.conf was empty or a comment.

 310.	[func]		Changes to named.conf "controls" statement (inet
			subtype only)

			  - support "keys" clause

				controls {
				   inet * port 1024
					allow { any; } keys { "foo"; }
				}

			  - allow "port xxx" to be left out of statement,
			    in which case it defaults to omapi's default port
			    of 953.

 309.	[bug]		When sending a referral, the server did not look
			for name server addresses as glue in the zone
			holding the NS RRset in the case where this zone
			was not the same as the one where it looked for
			name server addresses as authoritative data.

 308.	[bug]		Treat a SOA record not at top of zone as an error
			when loading a zone. [RT #154]

 307.	[bug]		When canceling a query, the resolver didn't check for
			isc_socket_sendto() calls that did not yet have their
			completion events posted, so it could (rarely) end up
			destroying the query context and then want to use
			it again when the send event posted, triggering an
			assertion as it tried to cancel an already-canceled
			query.  [RT #77]

 306.	[bug]		Reading HMAC-MD5 private key files didn't work.

 305.	[bug]		When reloading the server with a config file
			containing a syntax error, it could catch an
			assertion failure trying to perform zone
			maintenance on tentatively created zones whose
			views were never fully configured and lacked
			an address database.

 304.	[bug]		If more than LWRES_CONFMAXNAMESERVERS servers
			are listed in resolv.conf, silently ignore them
			instead of returning failure.

 303.	[bug]		Add additional sanity checks to differentiate a AXFR
			response vs a IXFR response. [RT #157]

 302.	[bug]		In dig, host, and nslookup, MXNAME should be large
			enough to hold any legal domain name in presentation
			format + terminating NULL.

 301.	[bug]		Uninitialized pointer in host:printmessage(). [RT #159]

 300.	[bug]		Using both <isc/net.h> and <lwres/net.h> didn't work
			on platforms lacking IPv6 because each included their
			own ipv6 header file for the missing definitions.  Now
			each library's ipv6.h defines the wrapper symbol of
			the other (ISC_IPV6_H and LWRES_IPV6_H).

 299.	[cleanup]	Get the user and group information before changing the
			root directory, so the administrator does not need to
			keep a copy of the user and group databases in the
			chroot'ed environment.  Suggested by Hakan Olsson.

 298.	[bug]		A mutex deadlock occurred during shutdown of the
			interface manager under certain conditions.
			Digital Unix systems were the most affected.

 297.	[bug]		Specifying a key name that wasn't fully qualified
			in certain parts of the config file could cause
			an assertion failure.

 296.	[bug]		"make install" from a separate build directory
			failed unless configure had been run in the source
			directory, too.

 295.	[bug]		When invoked with type==CNAME and a message
			not constructed by dns_message_parse(),
			dns_message_findname() failed to find anything
			due to checking for attribute bits that are set
			only in dns_message_parse().  This caused an
			infinite loop when constructing the response to
			an ANY query at a CNAME in a secure zone.

 294.	[bug]		If we run out of space in while processing glue
			when reading a master file and commit "current name"
			reverts to "name_current" instead of staying as
			"name_glue".

 293.	[port]		Add support for FreeBSD 4.0 system tests.

 292.	[bug]		Due to problems with the way some operating systems
			handle simultaneous listening on IPv4 and IPv6
			addresses, the server no longer listens on IPv6
			addresses by default.  To revert to the previous
			behavior, specify "listen-on-v6 { any; };" in
			the config file.

 291.	[func]		Caching servers no longer send outgoing queries
			over TCP just because the incoming recursive query
			was a TCP one.

 290.	[cleanup]	+twiddle option to dig (for testing only) removed.

 289.	[cleanup]	dig is now installed in $bindir instead of $sbindir.
			host is now installed in $bindir.  (Be sure to remove
			any $sbindir/dig from a previous release.)

 288.	[func]		rndc is now installed by "make install" into $sbindir.

 287.	[bug]		rndc now works again as "rndc 127.1 reload" (for
			only that task).  Parsing its configuration file and
			using digital signatures for authentication has been
			disabled until named supports the "controls" statement,
			post-9.0.0.

 286.	[bug]		On Solaris 2, when named inherited a signal state
			where SIGHUP had the SIG_IGN action, SIGHUP would
			be ignored rather than causing the server to reload
			its configuration.

 285.	[bug]		A change made to the dst API for beta4 inadvertently
			broke OMAPI's creation of a dst key from an incoming
			message, causing an assertion to be triggered.  Fixed.

 284.	[func]		The DNSSEC key generation and signing tools now
			generate randomness from keyboard input on systems
			that lack /dev/random.

 283.	[cleanup]	The 'lwresd' program is now a link to 'named'.

 282.	[bug]		The lexer now returns ISC_R_RANGE if parsed integer is
			too big for an unsigned long.

 281.	[bug]		Fixed list of recognized config file category names.

 280.	[func]		Add isc-config.sh, which can be used to more
			easily build applications that link with
			our libraries.

 279.	[bug]		Private omapi function symbols shared between
			two or more files in libomapi.a were not namespace
			protected using the ISC convention of starting with
			the library name and two underscores ("omapi__"...)

 278.	[bug]		bin/named/logconf.c:category_fromconf() didn't take
			note of when isc_log_categorybyname() wasn't able
			to find the category name and would then apply the
			channel list of the unknown category to all categories.

 277.	[bug]		isc_log_categorybyname() and isc_log_modulebyname()
			would fail to find the first member of any category
			or module array apart from the internal defaults.
			Thus, for example, the "notify" category was improperly
			configured by named.

 276.	[bug]		dig now supports maximum sized TCP messages.

 275.	[bug]		The definition of lwres_gai_strerror() was missing
			the lwres_ prefix.

 274.	[bug]		TSIG AXFR verify failed when talking to a BIND 8
			server.

 273.	[func]		The default for the 'transfer-format' option is
			now 'many-answers'.  This will break zone transfers
			to BIND 4.9.5 and older unless there is an explicit
			'one-answer' configuration.

 272.	[bug]		The sending of large TCP responses was canceled
			in mid-transmission due to a race condition
			caused by the failure to set the client object's
			"newstate" variable correctly when transitioning
			to the "working" state.

 271.	[func]		Attempt to probe the number of cpus in named
			if unspecified rather than defaulting to 1.

 270.	[func]		Allow maximum sized TCP answers.

 269.	[bug]		Failed DNSSEC validations could cause an assertion
			failure by causing clone_results() to be called with
			with hevent->node == NULL.

 268.	[doc]		A plain text version of the Administrator
			Reference Manual is now included in the distribution,
			as doc/arm/Bv9ARM.txt.

 267.	[func]		Nsupdate is now provided in the distribution.

 266.	[bug]		zone.c:save_nsrrset() node was not initialized.

 265.	[bug]		dns_request_create() now works for TCP.

 264.	[func]		Dispatch can not take TCP sockets in connecting
			state.  Set DNS_DISPATCHATTR_CONNECTED when calling
			dns_dispatch_createtcp() for connected TCP sockets
			or call dns_dispatch_starttcp() when the socket is
			connected.

 263.	[func]		New logging channel type 'stderr'

				channel some-name {
					stderr;
					severity error;
				}

 262.	[bug]		'master' was not initialized in zone.c:stub_callback().

 261.	[func]		Add dns_zone_markdirty().

 260.	[bug]		Running named as a non-root user failed on Linux
			kernels new enough to support retaining capabilities
			after setuid().

 259.	[func]		New random-device and random-seed-file statements
			for global options block of named.conf. Both accept
			a single string argument.

 258.	[bug]		Fixed printing of lwres_addr_t.address field.

 257.	[bug]		The server detached the last zone manager reference
			too early, while it could still be in use by queries.
			This manifested itself as assertion failures during the
			shutdown process for busy name servers. [RT #133]

 256.	[func]		isc_ratelimiter_t now has attach/detach semantics, and
			isc_ratelimiter_shutdown guarantees that the rate
			limiter is detached from its task.

 255.	[func]		New function dns_zonemgr_attach().

 254.	[bug]		Suppress "query denied" messages on additional data
			lookups.

	--- 9.0.0b4 released ---

 253.	[func]		resolv.conf parser now recognizes ';' and '#' as
			comments (anywhere in line, not just as the beginning).

 252.	[bug]		resolv.conf parser mishandled masks on sortlists.
			It also aborted when an unrecognized keyword was seen,
			now it silently ignores the entire line.

 251.	[bug]		lwresd caught an assertion failure on startup.

 250.	[bug]		fixed handling of size+unit when value would be too
			large for internal representation.

 249.	[cleanup]	max-cache-size config option now takes a size-spec
			like 'datasize', except 'default' is not allowed.

 248.	[bug]		global lame-ttl option was not being printed when
			config structures were written out.

 247.	[cleanup]	Rename cache-size config option to max-cache-size.

 246.	[func]		Rename global option cachesize to cache-size and
			add corresponding option to view statement.

 245.	[bug]		If an uncompressed name will take more than 255
			bytes and the buffer is sufficiently long,
			dns_name_fromwire should return DNS_R_FORMERR,
			not ISC_R_NOSPACE.  This bug caused cause the
			server to catch an assertion failure when it
			received a query for a name longer than 255
			bytes.

 244.	[bug]		empty named.conf file and empty options statement are
			now parsed properly.

 243.	[func]		new cachesize option for named.conf

 242.	[cleanup]	fixed incorrect warning about auth-nxdomain usage.

 241.	[cleanup]	nscount and soacount have been removed from the
			dns_master_*() argument lists.

 240.	[func]		databases now come in three flavours: zone, cache
			and stub.

 239.	[func]		If ISC_MEM_DEBUG is enabled, the variable
			isc_mem_debugging controls whether messages
			are printed or not.

 238.	[cleanup]	A few more compilation warnings have been quieted:
			+ missing sigwait prototype on BSD/OS 4.0/4.0.1.
			+ PTHREAD_ONCE_INIT unbraced initializer warnings on
				Solaris 2.8.
			+ IN6ADDR_ANY_INIT unbraced initializer warnings on
				BSD/OS 4.*, Linux and Solaris 2.8.

 237.	[bug]		If connect() returned ENOBUFS when the resolver was
			initiating a TCP query, the socket didn't get
			destroyed, and the server did not shut down cleanly.

 236.	[func]		Added new listen-on-v6 config file statement.

 235.	[func]		Consider it a config file error if a listen-on
			statement has an IPv6 address in it, or a
			listen-on-v6 statement has an IPv4 address in it.

 234.	[bug]		Allow a trusted-key's first field (domain-name) be
			either a quoted or an unquoted string, instead of
			requiring a quoted string.

 233.	[cleanup]	Convert all config structure integer values to unsigned
			integer (isc_uint32_t) to match grammar.

 232.	[bug]		Allow slave zones to not have a file.

 231.	[func]		Support new 'port' clause in config file options
			section. Causes 'listen-on', 'masters' and
			'also-notify' statements to use its value instead of
			default (53).

 230.	[func]		Replace the dst sign/verify API with a cleaner one.

 229.	[func]		Support config file sig-validity-interval statement
			in options, views and zone statements (master
			zones only).

 228.	[cleanup]	Logging messages in config module stripped of
			trailing period.

 227.	[cleanup]	The enumerated identifiers dns_rdataclass_*,
			dns_rcode_*, dns_opcode_*, and dns_trust_* are
			also now cast to their appropriate types, as with
			dns_rdatatype_* in item number 225 below.

 226.	[func]		dns_name_totext() now always prints the root name as
			'.', even when omit_final_dot is true.

 225.	[cleanup]	The enumerated dns_rdatatype_* identifiers are now
			cast to dns_rdatatype_t via macros of their same name
			so that they are of the proper integral type wherever
			a dns_rdatatype_t is needed.

 224.	[cleanup]	The entire project builds cleanly with gcc's
			-Wcast-qual and -Wwrite-strings warnings enabled,
			which is now the default when using gcc.  (Warnings
			from confparser.c, because of yacc's code, are
			unfortunately to be expected.)

 223.	[func]		Several functions were re-prototyped to qualify one
			or more of their arguments with "const".  Similarly,
			several functions that return pointers now have
			those pointers qualified with const.

 222.	[bug]		The global 'also-notify' option was ignored.

 221.	[bug]		An uninitialized variable was sometimes passed to
			dns_rdata_freestruct() when loading a zone, causing
			an assertion failure.

 220.	[cleanup]	Set the default outgoing port in the view, and
			set it in sockaddrs returned from the ADB.
			[31-May-2000 explorer]

 219.	[bug]		Signed truncated messages more correctly follow
			the respective specs.

 218.	[func]		When an rdataset is signed, its ttl is normalized
			based on the signature validity period.

 217.	[func]		Also-notify and trusted-keys can now be used in
			the 'view' statement.

 216.	[func]		The 'max-cache-ttl' and 'max-ncache-ttl' options
			now work.

 215.	[bug]		Failures at certain points in request processing
			could cause the assertion INSIST(client->lockview
			== NULL) to be triggered.

 214.	[func]		New public function isc_netaddr_format(), for
			formatting network addresses in log messages.

 213.	[bug]		Don't leak memory when reloading the zone if
			an update-policy clause was present in the old zone.

 212.	[func]		Added dns_message_get/settsigkey, to make TSIG
			key management reasonable.

 211.	[func]		The 'key' and 'server' statements can now occur
			inside 'view' statements.

 210.	[bug]		The 'allow-transfer' option was ignored for slave
			zones, and the 'transfers-per-ns' option was
			was ignored for all zones.

 209.	[cleanup]	Upgraded openssl files to new version 0.9.5a

 208.	[func]		Added ISC_OFFSET_MAXIMUM for the maximum value
			of an isc_offset_t.

 207.	[func]		The dnssec tools properly use the logging subsystem.

 206.	[cleanup]	dst now stores the key name as a dns_name_t, not
			a char *.

 205.	[cleanup]	On IRIX, turn off the mostly harmless warnings 1692
			("prototyped function redeclared without prototype")
			and 1552 ("variable ... set but not used") when
			compiling in the lib/dns/sec/{dnssafe,openssl}
			directories, which contain code imported from outside
			sources.

 204.	[cleanup]	On HP/UX, pass +vnocompatwarnings to the linker
			to quiet the warnings that "The linked output may not
			run on a PA 1.x system."

 203.	[func]		notify and zone soa queries are now tsig signed when
			appropriate.

 202.	[func]		isc_lex_getsourceline() changed from returning int
			to returning unsigned long, the type of its underlying
			counter.

 201.	[cleanup]	Removed the test/sdig program, it has been
			replaced by bin/dig/dig.

	--- 9.0.0b3 released ---

 200.	[bug]		Failures in sending query responses to clients
			(e.g., running out of network buffers) were
			not logged.

 199.	[bug]		isc_heap_delete() sometimes violated the heap
			invariant, causing timer events not to be posted
			when due.

 198.	[func]		Dispatch managers hold memory pools which
			any managed dispatcher may use.  This allows
			us to avoid dipping into the memory context for
			most allocations. [19-May-2000 explorer]

 197.	[bug]		When an incoming AXFR or IXFR completes, the
			zone's internal state is refreshed from the
			SOA data. [19-May-2000 explorer]

 196.	[func]		Dispatchers can be shared easily between views
			and/or interfaces. [19-May-2000 explorer]

 195.	[bug]		Including the NXT record of the root domain
			in a negative response caused an assertion
			failure.

 194.	[doc]		The PDF version of the Administrator's Reference
			Manual is no longer included in the ISC BIND9
			distribution.

 193.	[func]		changed dst_key_free() prototype.

 192.	[bug]		Zone configuration validation is now done at end
			of config file parsing, and before loading
			callbacks.

 191.	[func]		Patched to compile on UnixWare 7.x.  This platform
			is not directly supported by the ISC.

 190.	[cleanup]	The DNSSEC tools have been moved to a separate
			directory dnssec/ and given the following new,
			more descriptive names:

			      dnssec-keygen
			      dnssec-signzone
			      dnssec-signkey
			      dnssec-makekeyset

			Their command line arguments have also been changed to
			be more consistent.  dnssec-keygen now prints the
			name of the generated key files (sans extension)
			on standard output to simplify its use in automated
			scripts.

 189.	[func]		isc_time_secondsastimet(), a new function, will ensure
			that the number of seconds in an isc_time_t does not
			exceed the range of a time_t, or return ISC_R_RANGE.
			Similarly, isc_time_now(), isc_time_nowplusinterval(),
			isc_time_add() and isc_time_subtract() now check the
			range for overflow/underflow.  In the case of
			isc_time_subtract, this changed a calling requirement
			(ie, something that could generate an assertion)
			into merely a condition that returns an error result.
			isc_time_add() and isc_time_subtract() were void-
			valued before but now return isc_result_t.

 188.	[func]		Log a warning message when an incoming zone transfer
			contains out-of-zone data.

 187.	[func]		isc_ratelimiter_enqueue() has an additional argument
			'task'.

 186.	[func]		dns_request_getresponse() has an additional argument
			'preserve_order'.

 185.	[bug]		Fixed up handling of ISC_MEMCLUSTER_LEGACY.  Several
			public functions did not have an isc__ prefix, and
			referred to functions that had previously been
			renamed.

 184.	[cleanup]	Variables/functions which began with two leading
			underscores were made to conform to the ANSI/ISO
			standard, which says that such names are reserved.

 183.	[func]		ISC_LOG_PRINTTAG option for log channels.  Useful
			for logging the program name or other identifier.

 182.	[cleanup]	New command-line parameters for dnssec tools

 181.	[func]		Added dst_key_buildfilename and dst_key_parsefilename

 180.	[func]		New isc_result_t ISC_R_RANGE.  Supersedes DNS_R_RANGE.

 179.	[func]		options named.conf statement *must* now come
			before any zone or view statements.

 178.	[func]		Post-load of named.conf check verifies a slave zone
			has non-empty list of masters defined.

 177.	[func]		New per-zone boolean:

				enable-zone yes | no ;

			intended to let a zone be disabled without having
			to comment out the entire zone statement.

 176.	[func]		New global and per-view option:

				max-cache-ttl number

 175.	[func]		New global and per-view option:

				additional-data internal | minimal | maximal;

 174.	[func]		New public function isc_sockaddr_format(), for
			formatting socket addresses in log messages.

 173.	[func]		Keep a queue of zones waiting for zone transfer
			quota so that a new transfer can be dispatched
			immediately whenever quota becomes available.

 172.	[bug]		$TTL directive was sometimes missing from dumped
			master files because totext_ctx_init() failed to
			initialize ctx->current_ttl_valid.

 171.	[cleanup]	On NetBSD systems, the mit-pthreads or
			unproven-pthreads library is now always used
			unless --with-ptl2 is explicitly specified on
			the configure command line.  The
			--with-mit-pthreads option is no longer needed
			and has been removed.

 170.	[cleanup]	Remove inter server consistency checks from zone,
			these should return as a separate module in 9.1.
			dns_zone_checkservers(), dns_zone_checkparents(),
			dns_zone_checkchildren(), dns_zone_checkglue().

			Remove dns_zone_setadb(), dns_zone_setresolver(),
			dns_zone_setrequestmgr() these should now be found
			via the view.

 169.	[func]		ratelimiter can now process N events per interval.

 168.	[bug]		include statements in named.conf caused syntax errors
			due to not consuming the semicolon ending the include
			statement before switching input streams.

 167.	[bug]		Make lack of masters for a slave zone a soft error.

 166.	[bug]		Keygen was overwriting existing keys if key_id
			conflicted, now it will retry, and non-null keys
			with key_id == 0 are not generated anymore.  Key
			was not able to generate NOAUTHCONF DSA key,
			increased RSA key size to 2048 bits.

 165.	[cleanup]	Silence "end-of-loop condition not reached" warnings
			from Solaris compiler.

 164.	[func]		Added functions isc_stdio_open(), isc_stdio_close(),
			isc_stdio_seek(), isc_stdio_read(), isc_stdio_write(),
			isc_stdio_flush(), isc_stdio_sync(), isc_file_remove()
			to encapsulate nonportable usage of errno and sync.

 163.	[func]		Added result codes ISC_R_FILENOTFOUND and
			ISC_R_FILEEXISTS.

 162.	[bug]		Ensure proper range for arguments to ctype.h functions.

 161.	[cleanup]	error in yyparse prototype that only HPUX caught.

 160.	[cleanup]	getnet*() are not going to be implemented at this
			stage.

 159.	[func]		Redefinition of config file elements is now an
			error (instead of a warning).

 158.	[bug]		Log channel and category list copy routines
			weren't assigning properly to output parameter.

 157.	[port]		Fix missing prototype for getopt().

 156.	[func]		Support new 'database' statement in zone.

				database "quoted-string";

 155.	[bug]		ns_notify_start() was not detaching the found zone.

 154.	[func]		The signer now logs libdns warnings to stderr even when
			not verbose, and in a nicer format.

 153.	[func]		dns_rdata_tostruct() 'mctx' is now optional.  If 'mctx'
			is NULL then you need to preserve the 'rdata' until
			you have finished using the structure as there may be
			references to the associated memory.  If 'mctx' is
			non-NULL it is guaranteed that there are no references
			to memory associated with 'rdata'.

			dns_rdata_freestruct() must be called if 'mctx' was
			non-NULL and may safely be called if 'mctx' was NULL.

 152.	[bug]		keygen dumped core if domain name argument was omitted
			from command line.

 151.	[func]		Support 'disabled' statement in zone config (causes
			zone to be parsed and then ignored). Currently must
			come after the 'type' clause.

 150.	[func]		Support optional ports in masters and also-notify
			statements:

				masters [ port xxx ] { y.y.y.y [ port zzz ] ; }

 149.	[cleanup]	Removed unused argument 'olist' from
			dns_c_view_unsetordering().

 148.	[cleanup]	Stop issuing some warnings about some configuration
			file statements that were not implemented, but now are.

 147.	[bug]		Changed yacc union size to be smaller for yaccs that
			put yacc-stack on the real stack.

 146.	[cleanup]	More general redundant header file cleanup.  Rather
			than continuing to itemize every header which changed,
			this changelog entry just notes that if a header file
			did not need another header file that it was including
			in order to provide its advertised functionality, the
			inclusion of the other header file was removed.  See
			util/check-includes for how this was tested.

 145.	[cleanup]	Added <isc/lang.h> and ISC_LANG_BEGINDECLS/
			ISC_LANG_ENDDECLS to header files that had function
			prototypes, and removed it from those that did not.

 144.	[cleanup]	libdns header files too numerous to name were made
			to conform to the same style for multiple inclusion
			protection.

 143.	[func]		Added function dns_rdatatype_isknown().

 142.	[cleanup]	<isc/stdtime.h> does not need <time.h> or
			<isc/result.h>.

 141.	[bug]		Corrupt requests with multiple questions could
			cause an assertion failure.

 140.	[cleanup]	<isc/time.h> does not need <time.h> or <isc/result.h>.

 139.	[cleanup]	<isc/net.h> now includes <isc/types.h> instead of
			<isc/int.h> and <isc/result.h>.

 138.	[cleanup]	isc_strtouq moved from str.[ch] to string.[ch] and
			renamed isc_string_touint64.  isc_strsep moved from
			strsep.c to string.c and renamed isc_string_separate.

 137.	[cleanup]	<isc/commandline.h>, <isc/mem.h>, <isc/print.h>
			<isc/serial.h>, <isc/string.h> and <isc/offset.h>
			made to conform to the same style for multiple
			inclusion protection.

 136.	[cleanup]	<isc/commandline.h>, <isc/interfaceiter.h>,
			<isc/net.h> and Win32's <isc/thread.h> needed
			ISC_LANG_BEGINDECLS/ISC_LANG_ENDDECLS.

 135.	[cleanup]	Win32's <isc/condition.h> did not need <isc/result.h>
			or <isc/boolean.h>, now uses <isc/types.h> in place
			of <isc/time.h>, and needed ISC_LANG_BEGINDECLS
			and ISC_LANG_ENDDECLS.

 134.	[cleanup]	<isc/dir.h> does not need <limits.h>.

 133.	[cleanup]	<isc/ipv6.h> needs <isc/platform.h>.

 132.	[cleanup]	<isc/app.h> does not need <isc/task.h>, but does
			need <isc/eventclass.h>.

 131.	[cleanup]	<isc/mutex.h> and <isc/util.h> need <isc/result.h>
			for ISC_R_* codes used in macros.

 130.	[cleanup]	<isc/condition.h> does not need <pthread.h> or
			<isc/boolean.h>, and now includes <isc/types.h>
			instead of <isc/time.h>.

 129.	[bug]		The 'default_debug' log channel was not set up when
			'category default' was present in the config file

 128.	[cleanup]	<isc/dir.h> had ISC_LANG_BEGINDECLS instead of
			ISC_LANG_ENDDECLS at end of header.

 127.	[cleanup]	The contracts for the comparison routines
			dns_name_fullcompare(), dns_name_compare(),
			dns_name_rdatacompare(), and dns_rdata_compare() now
			specify that the order value returned is < 0, 0, or > 0
			instead of -1, 0, or 1.

 126.	[cleanup]	<isc/quota.h> and <isc/taskpool.h> need <isc/lang.h>.

 125.	[cleanup]	<isc/eventclass.h>, <isc/ipv6.h>, <isc/magic.h>,
			<isc/mutex.h>, <isc/once.h>, <isc/region.h>, and
			<isc/resultclass.h> do not need <isc/lang.h>.

 124.	[func]		signer now imports parent's zone key signature
			and creates null keys/sets zone status bit for
			children when necessary

 123.	[cleanup]	<isc/event.h> does not need <stddef.h>.

 122.	[cleanup]	<isc/task.h> does not need <isc/mem.h> or
			<isc/result.h>.

 121.	[cleanup]	<isc/symtab.h> does not need <isc/mem.h> or
			<isc/result.h>.  Multiple inclusion protection
			symbol fixed from ISC_SYMBOL_H to ISC_SYMTAB_H.
			isc_symtab_t moved to <isc/types.h>.

 120.	[cleanup]	<isc/socket.h> does not need <isc/boolean.h>,
			<isc/bufferlist.h>, <isc/task.h>, <isc/mem.h> or
			<isc/net.h>.

 119.	[cleanup]	structure definitions for generic rdata structures do
			not have _generic_ in their names.

 118.	[cleanup]	libdns.a is now namespace-clean, on NetBSD, excepting
			YACC crust (yyparse, etc) [2000-apr-27 explorer]

 117.	[cleanup]	libdns.a changes:
			dns_zone_clearnotify() and dns_zone_addnotify()
			are replaced by dns_zone_setnotifyalso().
			dns_zone_clearmasters() and dns_zone_addmaster()
			are replaced by dns_zone_setmasters().

 116.	[func]		Added <isc/offset.h> for isc_offset_t (aka off_t
			on Unix systems).

 115.	[port]		Shut up the -Wmissing-declarations warning about
			<stdio.h>'s __sputaux on BSD/OS pre-4.1.

 114.	[cleanup]	<isc/sockaddr.h> does not need <isc/buffer.h> or
			<isc/list.h>.

 113.	[func]		Utility programs dig and host added.

 112.	[cleanup]	<isc/serial.h> does not need <isc/boolean.h>.

 111.	[cleanup]	<isc/rwlock.h> does not need <isc/result.h> or
			<isc/mutex.h>.

 110.	[cleanup]	<isc/result.h> does not need <isc/boolean.h> or
			<isc/list.h>.

 109.	[bug]		"make depend" did nothing for
			bin/tests/{db,mem,sockaddr,tasks,timers}/.

 108.	[cleanup]	DNS_SETBIT/DNS_GETBIT/DNS_CLEARBIT moved from
			<dns/types.h> to <dns/bit.h> and renamed to
			DNS_BIT_SET/DNS_BIT_GET/DNS_BIT_CLEAR.

 107.	[func]		Add keysigner and keysettool.

 106.	[func]		Allow dnssec verifications to ignore the validity
			period.  Used by several of the dnssec tools.

 105.	[doc]		doc/dev/coding.html expanded with other
			implicit conventions the developers have used.

 104.	[bug]		Made compress_add and compress_find static to
			lib/dns/compress.c.

 103.	[func]		libisc buffer API changes for <isc/buffer.h>:
			Added:
				isc_buffer_base(b)          (pointer)
				isc_buffer_current(b)       (pointer)
				isc_buffer_active(b)        (pointer)
				isc_buffer_used(b)          (pointer)
				isc_buffer_length(b)            (int)
				isc_buffer_usedlength(b)        (int)
				isc_buffer_consumedlength(b)    (int)
				isc_buffer_remaininglength(b)   (int)
				isc_buffer_activelength(b)      (int)
				isc_buffer_availablelength(b)   (int)
			Removed:
				ISC_BUFFER_USEDCOUNT(b)
				ISC_BUFFER_AVAILABLECOUNT(b)
				isc_buffer_type(b)
			Changed names:
				isc_buffer_used(b, r) ->
					isc_buffer_usedregion(b, r)
				isc_buffer_available(b, r) ->
					isc_buffer_available_region(b, r)
				isc_buffer_consumed(b, r) ->
					isc_buffer_consumedregion(b, r)
				isc_buffer_active(b, r) ->
					isc_buffer_activeregion(b, r)
				isc_buffer_remaining(b, r) ->
					isc_buffer_remainingregion(b, r)

			Buffer types were removed, so the ISC_BUFFERTYPE_*
			macros are no more, and the type argument to
			isc_buffer_init and isc_buffer_allocate were removed.
			isc_buffer_putstr is now void (instead of isc_result_t)
			and requires that the caller ensure that there
			is enough available buffer space for the string.

 102.	[port]		Correctly detect inet_aton, inet_pton and inet_ptop
			on BSD/OS 4.1.

 101.	[cleanup]	Quieted EGCS warnings from lib/isc/print.c.

 100.	[cleanup]	<isc/random.h> does not need <isc/int.h> or
			<isc/mutex.h>.  isc_random_t moved to <isc/types.h>.

  99.	[cleanup]	Rate limiter now has separate shutdown() and
			destroy() functions, and it guarantees that all
			queued events are delivered even in the shutdown case.

  98.	[cleanup]	<isc/print.h> does not need <stdarg.h> or <stddef.h>
			unless ISC_PLATFORM_NEEDVSNPRINTF is defined.

  97.	[cleanup]	<isc/ondestroy.h> does not need <stddef.h> or
			<isc/event.h>.

  96.	[cleanup]	<isc/mutex.h> does not need <isc/result.h>.

  95.	[cleanup]	<isc/mutexblock.h> does not need <isc/result.h>.

  94.	[cleanup]	Some installed header files did not compile as C++.

  93.	[cleanup]	<isc/msgcat.h> does not need <isc/result.h>.

  92.	[cleanup]	<isc/mem.h> does not need <stddef.h>, <isc/boolean.h>,
			or <isc/result.h>.

  91.	[cleanup]	<isc/log.h> does not need <sys/types.h> or
			<isc/result.h>.

  90.	[cleanup]	Removed unneeded ISC_LANG_BEGINDECLS/ISC_LANG_ENDDECLS
			from <named/listenlist.h>.

  89.	[cleanup]	<isc/lex.h> does not need <stddef.h>.

  88.	[cleanup]	<isc/interfaceiter.h> does not need <isc/result.h> or
			<isc/mem.h>.  isc_interface_t and isc_interfaceiter_t
			moved to <isc/types.h>.

  87.	[cleanup]	<isc/heap.h> does not need <isc/boolean.h>,
			<isc/mem.h> or <isc/result.h>.

  86.	[cleanup]	isc_bufferlist_t moved from <isc/bufferlist.h> to
			<isc/types.h>.

  85.	[cleanup]	<isc/bufferlist.h> does not need <isc/buffer.h>,
			<isc/list.h>, <isc/mem.h>, <isc/region.h> or
			<isc/int.h>.

  84.	[func]		allow-query ACL checks now apply to all data
			added to a response.

  83.	[func]		If the server is authoritative for both a
			delegating zone and its (nonsecure) delegatee, and
			a query is made for a KEY RR at the top of the
			delegatee, then the server will look for a KEY
			in the delegator if it is not found in the delegatee.

  82.	[cleanup]	<isc/buffer.h> does not need <isc/list.h>.

  81.	[cleanup]	<isc/int.h> and <isc/boolean.h> do not need
			<isc/lang.h>.

  80.	[cleanup]	<isc/print.h> does not need <stdio.h> or <stdlib.h>.

  79.	[cleanup]	<dns/callbacks.h> does not need <stdio.h>.

  78.	[cleanup]	lwres_conftest renamed to lwresconf_test for
			consistency with other *_test programs.

  77.	[cleanup]	typedef of isc_time_t and isc_interval_t moved from
			<isc/time.h> to <isc/types.h>.

  76.	[cleanup]	Rewrote keygen.

  75.	[func]		Don't load a zone if its database file is older
			than the last time the zone was loaded.

  74.	[cleanup]	Removed mktemplate.o and ufile.o from libisc.a,
			subsumed by file.o.

  73.	[func]		New "file" API in libisc, including new function
			isc_file_getmodtime, isc_mktemplate renamed to
			isc_file_mktemplate and isc_ufile renamed to
			isc_file_openunique.  By no means an exhaustive API,
			it is just what's needed for now.

  72.	[func]		DNS_RBTFIND_NOPREDECESSOR and DNS_RBTFIND_NOOPTIONS
			added for dns_rbt_findnode, the former to disable the
			setting of the chain to the predecessor, and the
			latter to make clear when no options are set.

  71.	[cleanup]	Made explicit the implicit REQUIREs of
			isc_time_seconds, isc_time_nanoseconds, and
			isc_time_subtract.

  70.	[func]		isc_time_set() added.

  69.	[bug]		The zone object's master and also-notify lists grew
			longer with each server reload.

  68.	[func]		Partial support for SIG(0) on incoming messages.

  67.	[performance]	Allow use of alternate (compile-time supplied)
			OpenSSL libraries/headers.

  66.	[func]		Data in authoritative zones should have a trust level
			beyond secure.

  65.	[cleanup]	Removed obsolete typedef of dns_zone_callbackarg_t
			from <dns/types.h>.

  64.	[func]		The RBT, DB, and zone table APIs now allow the
			caller find the most-enclosing superdomain of
			a name.

  63.	[func]		Generate NOTIFY messages.

  62.	[func]		Add UDP refresh support.

  61.	[cleanup]	Use single quotes consistently in log messages.

  60.	[func]		Catch and disallow singleton types on message
			parse.

  59.	[bug]		Cause net/host unreachable to be a hard error
			when sending and receiving.

  58.	[bug]		bin/named/query.c could sometimes trigger the
			(client->query.attributes & NS_QUERYATTR_NAMEBUFUSED)
			== 0 assertion in query_newname().

  57.	[func]		Added dns_nxt_typepresent()

  56.	[bug]		SIG records were not properly returned in cached
			negative answers.

  55.	[bug]		Responses containing multiple names in the authority
			section were not negatively cached.

  54.	[bug]		If a fetch with sigrdataset==NULL joined one with
			sigrdataset!=NULL or vice versa, the resolver
			could catch an assertion or lose signature data,
			respectively.

  53.	[port]		freebsd 4.0: lib/isc/unix/socket.c requires
			<sys/param.h>.

  52.	[bug]		rndc: taskmgr and socketmgr were not initialized
			to NULL.

  51.	[cleanup]	dns/compress.h and dns/zt.h did not need to include
			dns/rbt.h; it was needed only by compress.c and zt.c.

  50.	[func]		RBT deletion no longer requires a valid chain to work,
			and dns_rbt_deletenode was added.

  49.	[func]		Each cache now has its own mctx.

  48.	[func]		isc_task_create() no longer takes an mctx.
			isc_task_mem() has been eliminated.

  47.	[func]		A number of modules now use memory context reference
			counting.

  46.	[func]		Memory contexts are now reference counted.
			Added isc_mem_inuse() and isc_mem_preallocate().
			Renamed isc_mem_destroy_check() to
			isc_mem_setdestroycheck().

  45.	[bug]		The trusted-key statement incorrectly loaded keys.

  44.	[bug]		Don't include authority data if it would force us
			to unset the AD bit in the message.

  43.	[bug]		DNSSEC verification of cached rdatasets was failing.

  42.	[cleanup]	Simplified logging of messages with embedded domain
			names by introducing a new convenience function
			dns_name_format().

  41.	[func]		Use PR_SET_KEEPCAPS on Linux 2.3.99-pre3 and later
			to allow 'named' to run as a non-root user while
			retaining the ability to bind() to privileged
			ports.

  40.	[func]		Introduced new logging category "dnssec" and
			logging module "dns/validator".

  39.	[cleanup]	Moved the typedefs for isc_region_t, isc_textregion_t,
			and isc_lex_t to <isc/types.h>.

  38.	[bug]		TSIG signed incoming zone transfers work now.

  37.	[bug]		If the first RR in an incoming zone transfer was
			not an SOA, the server died with an assertion failure
			instead of just reporting an error.

  36.	[cleanup]	Change DNS_R_SUCCESS (and others) to ISC_R_SUCCESS

  35.	[performance]	Log messages which are of a level too high to be
			logged by any channel in the logging configuration
			will not cause the log mutex to be locked.

  34.	[bug]		Recursion was allowed even with 'recursion no'.

  33.	[func]		The RBT now maintains a parent pointer at each node.

  32.	[cleanup]	bin/lwresd/client.c needs <string.h> for memset()
			prototype.

  31.	[bug]		Use ${LIBTOOL} to compile bin/named/main.@O@.

  30.	[func]		config file grammar change to support optional
			class type for a view.

  29.	[func]		support new config file view options:

				auth-nxdomain recursion query-source
				query-source-v6 transfer-source
				transfer-source-v6 max-transfer-time-out
				max-transfer-idle-out transfer-format
				request-ixfr provide-ixfr cleaning-interval
				fetch-glue notify rfc2308-type1 lame-ttl
				max-ncache-ttl min-roots

  28.	[func]		support lame-ttl, min-roots and serial-queries
			config global options.

  27.	[bug]		Only include <netinet6/in6.h> on BSD/OS 4.[01]*.
			Including it on other platforms (eg, NetBSD) can
			cause a forced #error from the C preprocessor.

  26.	[func]		new match-clients statement in config file view.

  25.	[bug]		make install failed to install <isc/log.h> and
			<isc/ondestroy.h>.

  24.	[cleanup]	Eliminate some unnecessary #includes of header
			files from header files.

  23.	[cleanup]	Provide more context in log messages about client
			requests, using a new function ns_client_log().

  22.	[bug]		SIGs weren't returned in the answer section when
			the query resulted in a fetch.

  21.	[port]		Look at STD_CINCLUDES after CINCLUDES during
			compilation, so additional system include directories
			can be searched but header files in the bind9 source
			tree with conflicting names take precedence.  This
			avoids issues with installed versions of dnssafe and
			openssl.

  20.	[func]		Configuration file post-load validation of zones
			failed if there were no zones.

  19.	[bug]		dns_zone_notifyreceive() failed to unlock the zone
			lock in certain error cases.

  18.	[bug]		Use AC_TRY_LINK rather than AC_TRY_COMPILE in
			configure.in to check for presence of in6addr_any.

  17.	[func]		Do configuration file post-load validation of zones.

  16.	[bug]		put quotes around key names on config file
			output to avoid possible keyword clashes.

  15.	[func]		Add dns_name_dupwithoffsets().  This function is
			improves comparison performance for duped names.

  14.	[bug]		free_rbtdb() could have 'put' unallocated memory in
			an unlikely error path.

  13.	[bug]		lib/dns/master.c and lib/dns/xfrin.c didn't ignore
			out-of-zone data.

  12.	[bug]		Fixed possible uninitialized variable error.

  11.	[bug]		axfr_rrstream_first() didn't check the result code of
			db_rr_iterator_first(), possibly causing an assertion
			to be triggered later.

  10.	[bug]		A bug in the code which makes EDNS0 OPT records in
			bin/named/client.c and lib/dns/resolver.c could
			trigger an assertion.

   9.	[cleanup]	replaced bit-setting code in confctx.c and replaced
			repeated code with macro calls.

   8.	[bug]		Shutdown of incoming zone transfer accessed
			freed memory.

   7.	[cleanup]	removed 'listen-on' from view statement.

   6.	[bug]		quote RR names when generating config file to
			prevent possible clash with config file keywords
			(such as 'key').

   5.	[func]		syntax change to named.conf file: new ssu grant/deny
			statements must now be enclosed by an 'update-policy'
			block.

   4.	[port]		bin/named/unix/os.c didn't compile on systems with
			linux 2.3 kernel includes due to conflicts between
			C library includes and the kernel includes.  We now
			get only what we need from <linux/capability.h>, and
			avoid pulling in other linux kernel .h files.

   3.	[bug]		TKEYs go in the answer section of responses, not
			the additional section.

   2.	[bug]		Generating cryptographic randomness failed on
			systems without /dev/random.

   1.	[bug]		The installdirs rule in
			lib/isc/unix/include/isc/Makefile.in had a typo which
			prevented the isc directory from being created if it
			didn't exist.

	--- 9.0.0b2 released ---

# This tells Emacs to use hard tabs in this file.
# Local Variables:
# indent-tabs-mode: t
# End:<|MERGE_RESOLUTION|>--- conflicted
+++ resolved
@@ -2,11 +2,7 @@
 
 3331.	[security]	dns_rdataslab_fromrdataset could produce bad
 			rdataslabs. [RT #29644]
-<<<<<<< HEAD
-			
-=======
-
->>>>>>> 81b9842e
+
 	--- 9.6-ESV-R7 released ---
 
 3318.	[tuning]	Reduce the amount of work performed while holding a
